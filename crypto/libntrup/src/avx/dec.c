#ifdef KAT
#include <stdio.h>
#endif

#include "params.h"
#include "small.h"
#include "mod3.h"
#include "rq.h"
#include "r3.h"
#include <sodium/crypto_hash_sha512.h>
#include <sodium/crypto_verify_32.h>
#include <sodium/crypto_kem.h>

int
crypto_kem_dec_avx2(unsigned char *k, const unsigned char *cstr,
                    const unsigned char *sk)
{
#if __AVX2__
  small f[768];
  modq h[768];
  small grecip[768];
  modq c[768];
  modq t[768];
  small t3[768];
  small r[768];
  modq hr[768];
  unsigned char rstr[small_encode_len];
  unsigned char hash[64];
  int i;
  int result = 0;

  small_decode(f, sk);
  small_decode(grecip, sk + small_encode_len);
  rq_decode(h, sk + 2 * small_encode_len);

  rq_decoderounded(c, cstr + 32);

  rq_mult(t, c, f);
  rq_mod3(t3, t);

  r3_mult(r, t3, grecip);

#ifdef KAT
  {
    int j;
    printf("decrypt r:");
    for(j = 0; j < p; ++j)
      if(r[j] == 1)
        printf(" +%d", j);
      else if(r[j] == -1)
        printf(" -%d", j);
    printf("\n");
  }
#endif

  result |= r3_weightw_mask(r);

  rq_mult(hr, h, r);
  rq_round3(hr, hr);
  for(i = 0; i < p; ++i)
    result |= modq_nonzero_mask(hr[i] - c[i]);

  small_encode(rstr, r);
  crypto_hash_sha512(hash, rstr, sizeof rstr);
  result |= crypto_verify_32(hash, cstr);

  for(i = 0; i < 32; ++i)
    k[i] = (hash[32 + i] & ~result);
  return result;
#else
<<<<<<< HEAD
  (void)k;
  (void)cstr;
  (void)sk;
=======
  (void)(k);
  (void)(sk);
  (void)(cstr);
>>>>>>> 48d2685e
  return -1;
#endif
}<|MERGE_RESOLUTION|>--- conflicted
+++ resolved
@@ -68,15 +68,9 @@
     k[i] = (hash[32 + i] & ~result);
   return result;
 #else
-<<<<<<< HEAD
-  (void)k;
-  (void)cstr;
-  (void)sk;
-=======
   (void)(k);
   (void)(sk);
   (void)(cstr);
->>>>>>> 48d2685e
   return -1;
 #endif
 }