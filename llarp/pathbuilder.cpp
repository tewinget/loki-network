--- conflicted
+++ resolved
@@ -189,30 +189,18 @@
     delete ctx;
   }
 
-<<<<<<< HEAD
-void
-llarp_pathbuilder_build_path(struct llarp_pathbuild_job* job)
-{
-  if (!job->context)
-  {
-    llarp::Error("failed to build path because no context is set in job");
-    return;
-  }
-  job->router = job->context->router;
-  if(job->selectHop == nullptr)
-    job->selectHop = &llarp_nodedb_select_random_hop;
-  llarp_logic_queue_job(job->router->logic,
-                        {job, &llarp::pathbuilder_start_build});
-}
-=======
   void
   llarp_pathbuilder_build_path(struct llarp_pathbuild_job* job)
   {
+    if (!job->context)
+    {
+      llarp::Error("failed to build path because no context is set in job");
+      return;
+    }
     job->router = job->context->router;
     if(job->selectHop == nullptr)
       job->selectHop = &llarp_nodedb_select_random_hop;
     llarp_logic_queue_job(job->router->logic,
                           {job, &llarp::pathbuilder_start_build});
   }
->>>>>>> a2d9dc1d
 }