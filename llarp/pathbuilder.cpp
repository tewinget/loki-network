#include <llarp/nodedb.h>
#include <llarp/path.hpp>

#include "pathbuilder.hpp"
#include "router.hpp"

namespace llarp
{
  template < typename User >
  struct AsyncPathKeyExchangeContext
  {
    Path* path = nullptr;
    typedef void (*Handler)(AsyncPathKeyExchangeContext< User >*);
    User* user               = nullptr;
    Handler result           = nullptr;
    size_t idx               = 0;
    llarp_threadpool* worker = nullptr;
    llarp_logic* logic       = nullptr;
    llarp_crypto* crypto     = nullptr;
    LR_CommitMessage* LRCM   = nullptr;

    static void
    HandleDone(void* u)
    {
      AsyncPathKeyExchangeContext< User >* ctx =
          static_cast< AsyncPathKeyExchangeContext< User >* >(u);
      ctx->result(ctx);
    }

    static void
    GenerateNextKey(void* u)
    {
      AsyncPathKeyExchangeContext< User >* ctx =
          static_cast< AsyncPathKeyExchangeContext< User >* >(u);

      // current hop
      auto& hop   = ctx->path->hops[ctx->idx];
      auto& frame = ctx->LRCM->frames[ctx->idx];
      // generate key
      ctx->crypto->encryption_keygen(hop.commkey);
      hop.nonce.Randomize();
      // do key exchange
      if(!ctx->crypto->dh_client(hop.shared, hop.router.enckey, hop.commkey,
                                 hop.nonce))
      {
        llarp::Error("Failed to generate shared key for path build");
        abort();
        return;
      }

      ++ctx->idx;

      bool isFarthestHop = ctx->idx == ctx->path->hops.size() - 1;

      if(isFarthestHop)
      {
        hop.upstream = hop.router.pubkey;
      }
      else
      {
        hop.upstream = ctx->path->hops[ctx->idx].router.pubkey;
      }

      // build record
      LR_CommitRecord record;
      record.version     = LLARP_PROTO_VERSION;
      record.pathid      = hop.pathID;
      record.tunnelNonce = hop.nonce;
      record.nextHop     = hop.upstream;
      record.commkey     = llarp::seckey_topublic(hop.commkey);

      auto buf = frame.Buffer();
      buf->cur = buf->base + EncryptedFrame::OverheadSize;
      // encode record
      if(!record.BEncode(buf))
      {
        // failed to encode?
        llarp::Error("Failed to generate Commit Record");
        return;
      }
      // use ephameral keypair for frame
      SecretKey framekey;
      ctx->crypto->encryption_keygen(framekey);
      if(!frame.EncryptInPlace(framekey, hop.router.enckey, ctx->crypto))
      {
        llarp::Error("Failed to encrypt LRCR");
        return;
      }

      if(isFarthestHop)
      {
        // farthest hop
        llarp_logic_queue_job(ctx->logic, {ctx, &HandleDone});
      }
      else
      {
        // next hop
        llarp_threadpool_queue_job(ctx->worker, {ctx, &GenerateNextKey});
      }
    }

    AsyncPathKeyExchangeContext(llarp_crypto* c) : crypto(c)
    {
    }

    /// Generate all keys asynchronously and call hadler when done
    void
    AsyncGenerateKeys(Path* p, llarp_logic* l, llarp_threadpool* pool, User* u,
                      Handler func)
    {
      path   = p;
      logic  = l;
      user   = u;
      result = func;
      worker = pool;
      LRCM   = new LR_CommitMessage;

      for(size_t idx = 0; idx < MAXHOPS; ++idx)
      {
        LRCM->frames.emplace_back();
        LRCM->frames.back().Randomize();
      }
      llarp_threadpool_queue_job(pool, {this, &GenerateNextKey});
    }
  };

  PathHopConfig::PathHopConfig()
  {
    llarp_rc_clear(&router);
  }

  PathHopConfig::~PathHopConfig()
  {
    llarp_rc_free(&router);
  }

  void
  pathbuilder_generated_keys(
      AsyncPathKeyExchangeContext< llarp_pathbuild_job >* ctx)
  {
    auto remote = ctx->path->Upstream();
    llarp::Info("Generated LRCM to ", remote);
    auto router = ctx->user->router;
    if(!router->SendToOrQueue(remote, ctx->LRCM))
    {
      llarp::Error("failed to send LRCM");
      return;
    }
    ctx->path->status = ePathBuilding;
    router->paths.AddOwnPath(ctx->path);
    ctx->user->pathBuildStarted(ctx->user);
  }

  void
  pathbuilder_start_build(void* user)
  {
    llarp_pathbuild_job* job = static_cast< llarp_pathbuild_job* >(user);
    // select hops
    size_t idx     = 0;
    llarp_rc* prev = nullptr;
    while(idx < job->hops.numHops)
    {
      llarp_rc* rc = &job->hops.hops[idx].router;
      llarp_rc_clear(rc);
      job->selectHop(job->router->nodedb, prev, rc, idx);
      prev = rc;
      ++idx;
    }

    // async generate keys
    AsyncPathKeyExchangeContext< llarp_pathbuild_job >* ctx =
        new AsyncPathKeyExchangeContext< llarp_pathbuild_job >(
            &job->router->crypto);

    ctx->AsyncGenerateKeys(new Path(&job->hops), job->router->logic,
                           job->router->tp, job, &pathbuilder_generated_keys);
  }
}  // namespace llarp

llarp_pathbuilder_context::llarp_pathbuilder_context(
    llarp_router* p_router, struct llarp_dht_context* p_dht)
    : router(p_router), dht(p_dht)
{
}

extern "C" {
struct llarp_pathbuilder_context*
llarp_pathbuilder_context_new(struct llarp_router* router,
                              struct llarp_dht_context* dht)
{
  return new llarp_pathbuilder_context(router, dht);
}

void
llarp_pathbuilder_context_free(struct llarp_pathbuilder_context* ctx)
{
  delete ctx;
}

<<<<<<< HEAD
  void
  llarp_pathbuilder_build_path(struct llarp_pathbuild_job* job)
  {
    if (!job->context)
    {
      llarp::Error("failed to build path because no context is set in job");
      return;
    }
    job->router = job->context->router;
    if(job->selectHop == nullptr)
      job->selectHop = &llarp_nodedb_select_random_hop;
    llarp_logic_queue_job(job->router->logic,
                          {job, &llarp::pathbuilder_start_build});
  }
=======
void
llarp_pathbuilder_build_path(struct llarp_pathbuild_job* job)
{
  job->router = job->context->router;
  if(job->selectHop == nullptr)
    job->selectHop = &llarp_nodedb_select_random_hop;
  llarp_logic_queue_job(job->router->logic,
                        {job, &llarp::pathbuilder_start_build});
}
>>>>>>> cd0dc72e
}<|MERGE_RESOLUTION|>--- conflicted
+++ resolved
@@ -64,7 +64,8 @@
       // build record
       LR_CommitRecord record;
       record.version     = LLARP_PROTO_VERSION;
-      record.pathid      = hop.pathID;
+      // FIXME: pathID was split into txID/rxID
+      //record.pathid      = hop.pathID;
       record.tunnelNonce = hop.nonce;
       record.nextHop     = hop.upstream;
       record.commkey     = llarp::seckey_topublic(hop.commkey);
@@ -197,30 +198,18 @@
   delete ctx;
 }
 
-<<<<<<< HEAD
-  void
-  llarp_pathbuilder_build_path(struct llarp_pathbuild_job* job)
-  {
-    if (!job->context)
-    {
-      llarp::Error("failed to build path because no context is set in job");
-      return;
-    }
-    job->router = job->context->router;
-    if(job->selectHop == nullptr)
-      job->selectHop = &llarp_nodedb_select_random_hop;
-    llarp_logic_queue_job(job->router->logic,
-                          {job, &llarp::pathbuilder_start_build});
-  }
-=======
 void
 llarp_pathbuilder_build_path(struct llarp_pathbuild_job* job)
 {
+  if (!job->context)
+  {
+    llarp::Error("failed to build path because no context is set in job");
+    return;
+  }
   job->router = job->context->router;
   if(job->selectHop == nullptr)
     job->selectHop = &llarp_nodedb_select_random_hop;
   llarp_logic_queue_job(job->router->logic,
                         {job, &llarp::pathbuilder_start_build});
 }
->>>>>>> cd0dc72e
-}+} // end extern c