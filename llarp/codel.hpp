--- conflicted
+++ resolved
@@ -11,13 +11,8 @@
 {
   namespace util
   {
-<<<<<<< HEAD
-    template < typename T, typename GetTime, llarp_time_t dropMs = 200,
-               llarp_time_t initialIntervalMs = 100 >
-=======
     template < typename T, typename GetTime, typename PutTime,
                llarp_time_t dropMs = 20, llarp_time_t initialIntervalMs = 100 >
->>>>>>> 1c26fb5e
     struct CoDelQueue
     {
       CoDelQueue(const std::string& name) : m_name(name)
@@ -37,39 +32,27 @@
       Put(const T& i)
       {
         std::unique_lock< std::mutex > lock(m_QueueMutex);
-<<<<<<< HEAD
-        m_Queue.push(*item);
-
         //llarp::Info("CoDelQueue::Put - adding item, queue now has ", m_Queue.size(), " items at ", getTime(*item));
-=======
         PutTime()(i);
         m_Queue.push(i);
         if(firstPut == 0)
           firstPut = GetTime()(i);
->>>>>>> 1c26fb5e
       }
 
       void
       Process(std::queue< T >& result)
       {
         llarp_time_t lowest = 0xFFFFFFFFFFFFFFFFUL;
-<<<<<<< HEAD
-        auto start          = llarp_time_now_ms();
+        //auto start          = llarp_time_now_ms();
         //llarp::Info("CoDelQueue::Process - start at ", start);
-=======
->>>>>>> 1c26fb5e
         std::unique_lock< std::mutex > lock(m_QueueMutex);
         auto start = firstPut;
         while(m_Queue.size())
         {
           //llarp::Info("CoDelQueue::Process - queue has ", m_Queue.size());
           const auto& item = m_Queue.top();
-<<<<<<< HEAD
-          auto dlt         = start - getTime(item);
+          auto dlt         = start - GetTime()(item);
           //llarp::Info("CoDelQueue::Process - dlt ", dlt);
-=======
-          auto dlt         = start - GetTime()(item);
->>>>>>> 1c26fb5e
           lowest           = std::min(dlt, lowest);
           if(m_Queue.size() == 1)
           {
@@ -77,15 +60,10 @@
             if(lowest > dropMs)
             {
               // drop
-<<<<<<< HEAD
-              llarp::Error("CoDelQueue::Process - dropping");
-              nextTickInterval = initialIntervalMs / std::sqrt(++dropNum);
-=======
               nextTickInterval += initialIntervalMs / std::sqrt(++dropNum);
-              llarp::Info("CoDel quque ", m_name, " drop ", nextTickInterval,
+              llarp::Warn("CoDel queue ", m_name, " drop ", nextTickInterval,
                           " ms next interval lowest=", lowest);
               delete item;
->>>>>>> 1c26fb5e
               m_Queue.pop();
               break;
             }
