#include "dnsd.hpp"
<<<<<<< HEAD
#include <llarp/dns.h>
#include <string>
#include "ev.hpp"
#include "logger.hpp"
#include "net.hpp"

dns_tracker dns_udp_tracker;
=======
#include <string>
#include "logger.hpp"
#include "net.hpp"

int
get16bits(const char *&buffer) throw()
{
  int value = static_cast< unsigned char >(buffer[0]);
  value     = value << 8;
  value += static_cast< unsigned char >(buffer[1]);
  buffer += 2;
  return value;
}

void
put16bits(char *&buffer, uint value) throw()
{
  buffer[0] = (value & 0xFF00) >> 8;
  buffer[1] = value & 0xFF;
  buffer += 2;
}

void
put32bits(char *&buffer, unsigned long value) throw()
{
  buffer[0] = (value & 0xFF000000) >> 24;
  buffer[1] = (value & 0x00FF0000) >> 16;
  buffer[2] = (value & 0x0000FF00) >> 8;
  buffer[3] = (value & 0x000000FF) >> 0;
  buffer += 4;
}

dns_msg *
decode_hdr(const char *buffer)
{
  dns_msg *hdr = new dns_msg;
  hdr->id      = get16bits(buffer);
  uint fields  = get16bits(buffer);
  hdr->qr      = fields & 0x8000;
  hdr->opcode  = fields & 0x7800;
  hdr->aa      = fields & 0x0400;
  hdr->tc      = fields & 0x0200;
  hdr->rd      = fields & 0x0100;
  hdr->ra      = fields & 0x8000;

  hdr->qdCount = get16bits(buffer);
  hdr->anCount = get16bits(buffer);
  hdr->nsCount = get16bits(buffer);
  hdr->arCount = get16bits(buffer);
  return hdr;
}

void
code_domain(char *&buffer, const std::string &domain) throw()
{
  std::string::size_type start(0), end;  // indexes
  // llarp::LogInfo("domain [", domain, "]");
  while((end = domain.find('.', start)) != std::string::npos)
  {
    *buffer++ = end - start;  // label length octet
    for(auto i = start; i < end; i++)
    {
      *buffer++ = domain[i];  // label octets
      // llarp::LogInfo("Writing ", domain[i], " at ", i);
    }
    start = end + 1;  // Skip '.'
  }

  // llarp::LogInfo("start ", start, " domain size ", domain.size());

  *buffer++ = domain.size() - start;  // last label length octet
  for(size_t i = start; i < domain.size(); i++)
  {
    *buffer++ = domain[i];  // last label octets
    // llarp::LogInfo("Writing ", domain[i], " at ", i);
  }

  *buffer++ = 0;
}
>>>>>>> cb3d3736

ssize_t
raw_sendto_dns_hook_func(void *sock, const struct sockaddr *from,
                         const void *buffer, size_t length)
{
  int *fd = (int *)sock;
  // how do we get to these??
  socklen_t addrLen = sizeof(struct sockaddr_in);
  return sendto(*fd, buffer, length, 0, from, addrLen);
}

ssize_t
llarp_sendto_dns_hook_func(void *sock, const struct sockaddr *from,
                           const void *buffer, size_t length)
{
  struct llarp_udp_io *udp = (struct llarp_udp_io *)sock;
  if(!udp)
  {
    llarp::LogWarn("couldnt cast to udp");
    return 0;
  }
  // llarp::LogInfo("hook sending ", udp, " bytes: ", length);
  // udp seems ok
  // this call isn't calling the function...
  // llarp::ev_io * evio = static_cast< llarp::ev_io * >(udp->impl);
  // printf("ev_io[%x]\n", evio);
  return llarp_ev_udp_sendto(udp, from, buffer, length);
}

bool
forward_dns_request(std::string request)
{
  return true;
}

// FIXME: we need an DNS answer not a sockaddr
// otherwise ttl, type and class can't be relayed correctly
void
writesend_dnss_response(struct sockaddr *hostRes, const struct sockaddr *from,
<<<<<<< HEAD
                        dnsd_question_request *request)
{
  //lock_t lock(m_dnsd2_Mutex);
=======
                        dns_request *request)
{
>>>>>>> cb3d3736
  if(!hostRes)
  {
    llarp::LogWarn("Failed to resolve");
    // FIXME: actually return correct packet
    return;
  }

  const size_t BUFFER_SIZE = 1024;
  char buf[BUFFER_SIZE];
  memset(buf, 0, BUFFER_SIZE);
  char *write_buffer = buf;
  char *bufferBegin  = buf;
  // build header
  put16bits(write_buffer, request->id);
  int fields = (1 << 15);  // QR => message type, 1 = response
  fields += (0 << 14);     // I think opcode is always 0
  fields += 0;             // response code (3 => not found, 0 = Ok)
  put16bits(write_buffer, fields);

  put16bits(write_buffer, 1);  // QD (number of questions)
  put16bits(write_buffer, 1);  // AN (number of answers)
  put16bits(write_buffer, 0);  // NS (number of auth RRs)
  put16bits(write_buffer, 0);  // AR (number of Additional RRs)

  // code question
  code_domain(write_buffer, request->question.name);
  put16bits(write_buffer, request->question.type);
  put16bits(write_buffer, request->question.qClass);

  // code answer
<<<<<<< HEAD
  code_domain(write_buffer, request->question.name);  // com, type=6, ttl=0
  put16bits(write_buffer, request->question.type);
  put16bits(write_buffer, request->question.qClass);
  put32bits(write_buffer, 1);  // ttl
=======
  code_domain(write_buffer, request->m_qName);  // com, type=6, ttl=0
  put16bits(write_buffer, request->m_qType);
  put16bits(write_buffer, request->m_qClass);
  put32bits(write_buffer, 1453);  // ttl
>>>>>>> cb3d3736

  // has to be a string of 4 bytes
  struct sockaddr_in *sin = (struct sockaddr_in *)hostRes;
  unsigned char *ip       = (unsigned char *)&sin->sin_addr.s_addr;

  put16bits(write_buffer, 4);  // rdLength
  *write_buffer++ = ip[0];
  *write_buffer++ = ip[1];
  *write_buffer++ = ip[2];
  *write_buffer++ = ip[3];

  uint out_bytes = write_buffer - bufferBegin;
<<<<<<< HEAD
  llarp::LogDebug("Sending ", out_bytes, " bytes");
=======
  llarp::LogInfo("Sending ", out_bytes, " bytes");
>>>>>>> cb3d3736
  // struct llarp_udp_io *udp = (struct llarp_udp_io *)request->user;
  request->hook(request->user, from, buf, out_bytes);
}

void
<<<<<<< HEAD
handle_dnsc_result(dnsc_answer_request *client_request)
{
  // llarp::LogInfo("phase2 client ", client_request);
  // writesend_dnss_response(struct sockaddr *hostRes, const struct sockaddr
  // *from, dnsd_question_request *request)
  dnsd_question_request *server_request = (dnsd_question_request *)client_request->user;
  // llarp::Addr test(*server_request->from);
  // llarp::LogInfo("server request sock ", server_request->from, " is ", test);
  // llarp::LogInfo("phase2 server ", server_request);
  writesend_dnss_response(
      client_request->found ? &client_request->result : nullptr,
      server_request->from, server_request);
  llarp_host_resolved(client_request);
=======
phase2(dns_client_request *client_request, struct sockaddr *result)
{
  llarp::LogInfo("phase2");
  // writesend_dnss_response(struct sockaddr *hostRes, const struct sockaddr
  // *from, dns_request *request)
  dns_request *server_request = (dns_request *)client_request->user;
  writesend_dnss_response(result, server_request->from, server_request);
>>>>>>> cb3d3736
}

// our generic version
void
handle_recvfrom(const char *buffer, ssize_t nbytes, const struct sockaddr *from,
<<<<<<< HEAD
                dnsd_question_request *request)
=======
                dns_request *request)
>>>>>>> cb3d3736
{
  //lock_t lock(m_dnsd_Mutex);
  const size_t HDR_OFFSET = 12;
  const char *p_buffer    = buffer;
<<<<<<< HEAD

  int rcode = (buffer[3] & 0x0F);
  llarp::LogDebug("dnsd rcode ", rcode);

  dns_msg_header *msg = decode_hdr(p_buffer);
=======

  dns_msg *msg = decode_hdr(p_buffer);
>>>>>>> cb3d3736
  // llarp::LogInfo("DNS_MSG size", sizeof(dns_msg));
  p_buffer += HDR_OFFSET;
  request->id         = msg->id;
  std::string m_qName = "";
  int length          = *p_buffer++;
  // llarp::LogInfo("qNamLen", length);
  while(length != 0)
  {
    for(int i = 0; i < length; i++)
    {
      char c = *p_buffer++;
      m_qName.append(1, c);
    }
    length = *p_buffer++;
    if(length != 0)
      m_qName.append(1, '.');
  }
<<<<<<< HEAD
  request->question.name   = m_qName;
  request->question.type   = get16bits(p_buffer);
  request->question.qClass = get16bits(p_buffer);
  
  //request->m_qName  = m_qName;
  //request->m_qType  = request->question.type;
  //request->m_qClass = request->question.qClass;
  llarp::LogDebug("qName  ", request->question.name);
  llarp::LogDebug("qType  ", request->question.type);
  llarp::LogDebug("qClass ", request->question.qClass);

  /*
  llarp::Addr test(*request->from);
  llarp::LogInfo("DNS request from ", test);
  llarp::Addr test2(from);
  llarp::LogInfo("DNS request from ", test2);
   */
  
  if (request->context->intercept)
=======
  request->m_qName  = m_qName;
  request->m_qType  = get16bits(p_buffer);
  request->m_qClass = get16bits(p_buffer);
  llarp::LogInfo("qName  ", m_qName);
  llarp::LogInfo("qType  ", request->m_qType);
  llarp::LogInfo("qClass ", request->m_qClass);

  if(!forward_dns_request(m_qName))
>>>>>>> cb3d3736
  {
    sockaddr *intercept = request->context->intercept(request->question.name);
    //if(!forward_dns_request(m_qName))
    if (intercept != nullptr)
    {
      // told that hook will handle overrides
      sockaddr *fromCopy = new sockaddr(*from);
      writesend_dnss_response(intercept, fromCopy, request);
      return;
    }
  }

  sockaddr *hostRes = nullptr;
<<<<<<< HEAD
  if(request->llarp)
  {
    // llarp::Addr anIp;
    // llarp::LogInfo("Checking server request ", request);
    struct llarp_udp_io *udp    = (struct llarp_udp_io *)request->user;
    struct dns_tracker *tracker = (struct dns_tracker *)udp->user;
    dnsd_context *dnsd          = tracker->dnsd;
    // dnsd_context *dnsd = (dnsd_context *)udp->user;
    // llarp::LogInfo("Server request UDP  ", request->user);
    // llarp::LogInfo("server request hook ", request->hook);
    // llarp::LogInfo("UDP ", udp);
    // hostRes = llarp_resolveHost(udp->parent, m_qName.c_str());
    llarp_resolve_host(&dnsd->client, m_qName.c_str(), &handle_dnsc_result,
                       (void *)request);
  }
  else
  {
    hostRes = raw_resolve_host(m_qName.c_str());
    llarp::Addr anIp(*hostRes);
    llarp::LogDebug("DNSc got ", anIp);
    // writesend_dnss_response(struct sockaddr *hostRes, const struct sockaddr
    // *from, dnsd_question_request *request)
    sockaddr *fromCopy = new sockaddr(*from);
    writesend_dnss_response(hostRes, fromCopy, request);
=======
  if(1)
  {
    hostRes = resolveHost(m_qName.c_str());
    llarp::Addr anIp(*hostRes);
    llarp::LogInfo("DNS got ", anIp);
    // writesend_dnss_response(struct sockaddr *hostRes, const struct sockaddr
    // *from, dns_request *request)
    writesend_dnss_response(hostRes, from, request);
  }
  else
  {
    // llarp::Addr anIp;
    // struct llarp_udp_io *udp = (struct llarp_udp_io *)request->user;
    // hostRes = llarp_resolveHost(udp->parent, m_qName.c_str());
    // llarp_resolve_host(udp->parent, m_qName.c_str(), &phase2, (void
    // *)request);
>>>>>>> cb3d3736
  }
}

void
<<<<<<< HEAD
llarp_handle_dnsd_recvfrom(struct llarp_udp_io *udp, const struct sockaddr *paddr,
                      const void *buf, ssize_t sz)
{
  //lock_t lock(m_dnsd3_Mutex);
  // llarp_link *link = static_cast< llarp_link * >(udp->user);
  llarp::LogDebug("llarp Received Bytes ", sz);
  dnsd_question_request *llarp_dns_request = new dnsd_question_request;
  // llarp::LogInfo("Creating server request ", &llarp_dns_request);
  // llarp::LogInfo("Server UDP address ", udp);
  llarp_dns_request->context = dns_udp_tracker.dnsd;
  // make a copy of the sockaddr
  llarp_dns_request->from  = new sockaddr(*paddr);
  llarp_dns_request->user  = (void *)udp;
  llarp_dns_request->llarp = true;
  // set sock hook
  llarp_dns_request->hook = &llarp_sendto_dns_hook_func;

  // llarp::LogInfo("Server request's UDP ", llarp_dns_request->user);
  handle_recvfrom((char *)buf, sz, llarp_dns_request->from, llarp_dns_request);
}

void
raw_handle_recvfrom(int *sockfd, const struct sockaddr *saddr, const void *buf,
                    ssize_t sz)
{
  llarp::LogInfo("raw Received Bytes ", sz);
  dnsd_question_request *llarp_dns_request = new dnsd_question_request;
  llarp_dns_request->from        = (struct sockaddr *)saddr;
  llarp_dns_request->user        = (void *)sockfd;
  llarp_dns_request->llarp       = false;
  llarp_dns_request->hook        = &raw_sendto_dns_hook_func;
  handle_recvfrom((char *)buf, sz, saddr, llarp_dns_request);
}

bool
llarp_dnsd_init(struct dnsd_context *dnsd, struct llarp_ev_loop *netloop,
                const char *dnsd_ifname, uint16_t dnsd_port,
                const char *dnsc_hostname, uint16_t dnsc_port)
{
  struct sockaddr_in bindaddr;
  bindaddr.sin_addr.s_addr = inet_addr("0.0.0.0");
  bindaddr.sin_family      = AF_INET;
  bindaddr.sin_port        = htons(dnsd_port);

  dnsd->udp.user     = &dns_udp_tracker;
  dnsd->udp.recvfrom = &llarp_handle_dns_recvfrom;
  dnsd->udp.tick     = nullptr;

  dns_udp_tracker.dnsd = dnsd;

  dnsd->intercept    = nullptr;
  
  // configure dns client
  if(!llarp_dnsc_init(&dnsd->client, &dnsd->udp, dnsc_hostname, dnsc_port))
  {
    llarp::LogError("Couldnt init dns client");
    return false;
  }

  return llarp_ev_add_udp(netloop, &dnsd->udp, (const sockaddr *)&bindaddr)
      != -1;
=======
handle_dns_recvfrom(struct llarp_udp_io *udp, const struct sockaddr *saddr,
                    const void *buf, ssize_t sz)
{
  llarp::LogDebug("Received Bytes ", sz);
  dns_request llarp_dns_request;
  llarp_dns_request.from = (struct sockaddr *)saddr;
  llarp_dns_request.user = (void *)udp;
  llarp_dns_request.hook = &llarp_sendto_dns_hook_func;
  handle_recvfrom((char *)buf, sz, saddr, &llarp_dns_request);
}

extern "C"
{
  bool
  llarp_dns_init(struct dns_context *dns, struct llarp_ev_loop *mainloop,
                 const char *bindaddr, uint16_t bindport)
  {
    struct sockaddr_in srcaddr;
    if(inet_pton(AF_INET, bindaddr, &srcaddr.sin_addr.s_addr) == -1)
      return false;
    srcaddr.sin_family = AF_INET;
    srcaddr.sin_port   = htons(bindport);
    dns->udp.user      = dns;
    dns->udp.recvfrom  = &handle_dns_recvfrom;
    dns->udp.tick      = nullptr;
    return llarp_ev_add_udp(mainloop, &dns->udp, (const sockaddr *)&srcaddr)
        != -1;
  }

  // this is called in net threadpool

  void
  raw_handle_recvfrom(int *sockfd, const struct sockaddr *saddr,
                      const void *buf, ssize_t sz)
  {
    llarp::LogInfo("Received Bytes ", sz);
    dns_request llarp_dns_request;
    llarp_dns_request.from = (struct sockaddr *)saddr;
    llarp_dns_request.user = (void *)sockfd;
    llarp_dns_request.hook = &raw_sendto_dns_hook_func;
    handle_recvfrom((char *)buf, sz, saddr, &llarp_dns_request);
  }
>>>>>>> cb3d3736
}<|MERGE_RESOLUTION|>--- conflicted
+++ resolved
@@ -1,5 +1,4 @@
 #include "dnsd.hpp"
-<<<<<<< HEAD
 #include <llarp/dns.h>
 #include <string>
 #include "ev.hpp"
@@ -7,87 +6,6 @@
 #include "net.hpp"
 
 dns_tracker dns_udp_tracker;
-=======
-#include <string>
-#include "logger.hpp"
-#include "net.hpp"
-
-int
-get16bits(const char *&buffer) throw()
-{
-  int value = static_cast< unsigned char >(buffer[0]);
-  value     = value << 8;
-  value += static_cast< unsigned char >(buffer[1]);
-  buffer += 2;
-  return value;
-}
-
-void
-put16bits(char *&buffer, uint value) throw()
-{
-  buffer[0] = (value & 0xFF00) >> 8;
-  buffer[1] = value & 0xFF;
-  buffer += 2;
-}
-
-void
-put32bits(char *&buffer, unsigned long value) throw()
-{
-  buffer[0] = (value & 0xFF000000) >> 24;
-  buffer[1] = (value & 0x00FF0000) >> 16;
-  buffer[2] = (value & 0x0000FF00) >> 8;
-  buffer[3] = (value & 0x000000FF) >> 0;
-  buffer += 4;
-}
-
-dns_msg *
-decode_hdr(const char *buffer)
-{
-  dns_msg *hdr = new dns_msg;
-  hdr->id      = get16bits(buffer);
-  uint fields  = get16bits(buffer);
-  hdr->qr      = fields & 0x8000;
-  hdr->opcode  = fields & 0x7800;
-  hdr->aa      = fields & 0x0400;
-  hdr->tc      = fields & 0x0200;
-  hdr->rd      = fields & 0x0100;
-  hdr->ra      = fields & 0x8000;
-
-  hdr->qdCount = get16bits(buffer);
-  hdr->anCount = get16bits(buffer);
-  hdr->nsCount = get16bits(buffer);
-  hdr->arCount = get16bits(buffer);
-  return hdr;
-}
-
-void
-code_domain(char *&buffer, const std::string &domain) throw()
-{
-  std::string::size_type start(0), end;  // indexes
-  // llarp::LogInfo("domain [", domain, "]");
-  while((end = domain.find('.', start)) != std::string::npos)
-  {
-    *buffer++ = end - start;  // label length octet
-    for(auto i = start; i < end; i++)
-    {
-      *buffer++ = domain[i];  // label octets
-      // llarp::LogInfo("Writing ", domain[i], " at ", i);
-    }
-    start = end + 1;  // Skip '.'
-  }
-
-  // llarp::LogInfo("start ", start, " domain size ", domain.size());
-
-  *buffer++ = domain.size() - start;  // last label length octet
-  for(size_t i = start; i < domain.size(); i++)
-  {
-    *buffer++ = domain[i];  // last label octets
-    // llarp::LogInfo("Writing ", domain[i], " at ", i);
-  }
-
-  *buffer++ = 0;
-}
->>>>>>> cb3d3736
 
 ssize_t
 raw_sendto_dns_hook_func(void *sock, const struct sockaddr *from,
@@ -127,14 +45,9 @@
 // otherwise ttl, type and class can't be relayed correctly
 void
 writesend_dnss_response(struct sockaddr *hostRes, const struct sockaddr *from,
-<<<<<<< HEAD
                         dnsd_question_request *request)
 {
   //lock_t lock(m_dnsd2_Mutex);
-=======
-                        dns_request *request)
-{
->>>>>>> cb3d3736
   if(!hostRes)
   {
     llarp::LogWarn("Failed to resolve");
@@ -165,17 +78,10 @@
   put16bits(write_buffer, request->question.qClass);
 
   // code answer
-<<<<<<< HEAD
   code_domain(write_buffer, request->question.name);  // com, type=6, ttl=0
   put16bits(write_buffer, request->question.type);
   put16bits(write_buffer, request->question.qClass);
   put32bits(write_buffer, 1);  // ttl
-=======
-  code_domain(write_buffer, request->m_qName);  // com, type=6, ttl=0
-  put16bits(write_buffer, request->m_qType);
-  put16bits(write_buffer, request->m_qClass);
-  put32bits(write_buffer, 1453);  // ttl
->>>>>>> cb3d3736
 
   // has to be a string of 4 bytes
   struct sockaddr_in *sin = (struct sockaddr_in *)hostRes;
@@ -188,17 +94,12 @@
   *write_buffer++ = ip[3];
 
   uint out_bytes = write_buffer - bufferBegin;
-<<<<<<< HEAD
   llarp::LogDebug("Sending ", out_bytes, " bytes");
-=======
-  llarp::LogInfo("Sending ", out_bytes, " bytes");
->>>>>>> cb3d3736
   // struct llarp_udp_io *udp = (struct llarp_udp_io *)request->user;
   request->hook(request->user, from, buf, out_bytes);
 }
 
 void
-<<<<<<< HEAD
 handle_dnsc_result(dnsc_answer_request *client_request)
 {
   // llarp::LogInfo("phase2 client ", client_request);
@@ -212,39 +113,21 @@
       client_request->found ? &client_request->result : nullptr,
       server_request->from, server_request);
   llarp_host_resolved(client_request);
-=======
-phase2(dns_client_request *client_request, struct sockaddr *result)
-{
-  llarp::LogInfo("phase2");
-  // writesend_dnss_response(struct sockaddr *hostRes, const struct sockaddr
-  // *from, dns_request *request)
-  dns_request *server_request = (dns_request *)client_request->user;
-  writesend_dnss_response(result, server_request->from, server_request);
->>>>>>> cb3d3736
 }
 
 // our generic version
 void
 handle_recvfrom(const char *buffer, ssize_t nbytes, const struct sockaddr *from,
-<<<<<<< HEAD
                 dnsd_question_request *request)
-=======
-                dns_request *request)
->>>>>>> cb3d3736
 {
   //lock_t lock(m_dnsd_Mutex);
   const size_t HDR_OFFSET = 12;
   const char *p_buffer    = buffer;
-<<<<<<< HEAD
 
   int rcode = (buffer[3] & 0x0F);
   llarp::LogDebug("dnsd rcode ", rcode);
 
   dns_msg_header *msg = decode_hdr(p_buffer);
-=======
-
-  dns_msg *msg = decode_hdr(p_buffer);
->>>>>>> cb3d3736
   // llarp::LogInfo("DNS_MSG size", sizeof(dns_msg));
   p_buffer += HDR_OFFSET;
   request->id         = msg->id;
@@ -262,11 +145,10 @@
     if(length != 0)
       m_qName.append(1, '.');
   }
-<<<<<<< HEAD
   request->question.name   = m_qName;
   request->question.type   = get16bits(p_buffer);
   request->question.qClass = get16bits(p_buffer);
-  
+
   //request->m_qName  = m_qName;
   //request->m_qType  = request->question.type;
   //request->m_qClass = request->question.qClass;
@@ -280,18 +162,8 @@
   llarp::Addr test2(from);
   llarp::LogInfo("DNS request from ", test2);
    */
-  
+
   if (request->context->intercept)
-=======
-  request->m_qName  = m_qName;
-  request->m_qType  = get16bits(p_buffer);
-  request->m_qClass = get16bits(p_buffer);
-  llarp::LogInfo("qName  ", m_qName);
-  llarp::LogInfo("qType  ", request->m_qType);
-  llarp::LogInfo("qClass ", request->m_qClass);
-
-  if(!forward_dns_request(m_qName))
->>>>>>> cb3d3736
   {
     sockaddr *intercept = request->context->intercept(request->question.name);
     //if(!forward_dns_request(m_qName))
@@ -305,7 +177,6 @@
   }
 
   sockaddr *hostRes = nullptr;
-<<<<<<< HEAD
   if(request->llarp)
   {
     // llarp::Addr anIp;
@@ -330,29 +201,10 @@
     // *from, dnsd_question_request *request)
     sockaddr *fromCopy = new sockaddr(*from);
     writesend_dnss_response(hostRes, fromCopy, request);
-=======
-  if(1)
-  {
-    hostRes = resolveHost(m_qName.c_str());
-    llarp::Addr anIp(*hostRes);
-    llarp::LogInfo("DNS got ", anIp);
-    // writesend_dnss_response(struct sockaddr *hostRes, const struct sockaddr
-    // *from, dns_request *request)
-    writesend_dnss_response(hostRes, from, request);
-  }
-  else
-  {
-    // llarp::Addr anIp;
-    // struct llarp_udp_io *udp = (struct llarp_udp_io *)request->user;
-    // hostRes = llarp_resolveHost(udp->parent, m_qName.c_str());
-    // llarp_resolve_host(udp->parent, m_qName.c_str(), &phase2, (void
-    // *)request);
->>>>>>> cb3d3736
-  }
-}
-
-void
-<<<<<<< HEAD
+  }
+}
+
+void
 llarp_handle_dnsd_recvfrom(struct llarp_udp_io *udp, const struct sockaddr *paddr,
                       const void *buf, ssize_t sz)
 {
@@ -404,7 +256,7 @@
   dns_udp_tracker.dnsd = dnsd;
 
   dnsd->intercept    = nullptr;
-  
+
   // configure dns client
   if(!llarp_dnsc_init(&dnsd->client, &dnsd->udp, dnsc_hostname, dnsc_port))
   {
@@ -414,48 +266,4 @@
 
   return llarp_ev_add_udp(netloop, &dnsd->udp, (const sockaddr *)&bindaddr)
       != -1;
-=======
-handle_dns_recvfrom(struct llarp_udp_io *udp, const struct sockaddr *saddr,
-                    const void *buf, ssize_t sz)
-{
-  llarp::LogDebug("Received Bytes ", sz);
-  dns_request llarp_dns_request;
-  llarp_dns_request.from = (struct sockaddr *)saddr;
-  llarp_dns_request.user = (void *)udp;
-  llarp_dns_request.hook = &llarp_sendto_dns_hook_func;
-  handle_recvfrom((char *)buf, sz, saddr, &llarp_dns_request);
-}
-
-extern "C"
-{
-  bool
-  llarp_dns_init(struct dns_context *dns, struct llarp_ev_loop *mainloop,
-                 const char *bindaddr, uint16_t bindport)
-  {
-    struct sockaddr_in srcaddr;
-    if(inet_pton(AF_INET, bindaddr, &srcaddr.sin_addr.s_addr) == -1)
-      return false;
-    srcaddr.sin_family = AF_INET;
-    srcaddr.sin_port   = htons(bindport);
-    dns->udp.user      = dns;
-    dns->udp.recvfrom  = &handle_dns_recvfrom;
-    dns->udp.tick      = nullptr;
-    return llarp_ev_add_udp(mainloop, &dns->udp, (const sockaddr *)&srcaddr)
-        != -1;
-  }
-
-  // this is called in net threadpool
-
-  void
-  raw_handle_recvfrom(int *sockfd, const struct sockaddr *saddr,
-                      const void *buf, ssize_t sz)
-  {
-    llarp::LogInfo("Received Bytes ", sz);
-    dns_request llarp_dns_request;
-    llarp_dns_request.from = (struct sockaddr *)saddr;
-    llarp_dns_request.user = (void *)sockfd;
-    llarp_dns_request.hook = &raw_sendto_dns_hook_func;
-    handle_recvfrom((char *)buf, sz, saddr, &llarp_dns_request);
-  }
->>>>>>> cb3d3736
 }