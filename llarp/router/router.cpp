#include <router/router.hpp>

#include <config.hpp>
#include <constants/proto.hpp>
#include <crypto/crypto.hpp>
#include <crypto/crypto_libsodium.hpp>
#include <dht/context.hpp>
#include <dht/node.hpp>
#include <link/iwp.hpp>
#include <link/server.hpp>
#include <link/utp.hpp>
#include <messages/link_message.hpp>
#include <net/net.hpp>
#include <rpc/rpc.hpp>
#include <util/buffer.hpp>
#include <util/encode.hpp>
#include <util/logger.hpp>
#include <util/str.hpp>

#include <fstream>
#include <cstdlib>
#include <iterator>
#if defined(RPI) || defined(ANDROID)
#include <unistd.h>
#endif

namespace llarp
{
  struct async_verify_context
  {
    Router *router;
    TryConnectJob *establish_job;
  };

}  // namespace llarp

struct TryConnectJob
{
  llarp::RouterContact rc;
  llarp::ILinkLayer *link;
  llarp::Router *router;
  uint16_t triesLeft;
  TryConnectJob(const llarp::RouterContact &remote, llarp::ILinkLayer *l,
                uint16_t tries, llarp::Router *r)
      : rc(remote), link(l), router(r), triesLeft(tries)
  {
  }

  ~TryConnectJob()
  {
  }

  void
  Failed()
  {
    llarp::LogInfo("session to ", llarp::RouterID(rc.pubkey), " closed");
    link->CloseSessionTo(rc.pubkey);
    // delete this
    router->pendingEstablishJobs.erase(rc.pubkey);
  }

  void
  Success()
  {
    router->FlushOutboundFor(rc.pubkey, link);
  }

  void
  AttemptTimedout()
  {
    router->routerProfiling().MarkTimeout(rc.pubkey);
    if(ShouldRetry())
    {
      Attempt();
      return;
    }
    if(!router->IsServiceNode())
    {
      if(router->routerProfiling().IsBad(rc.pubkey))
      {
        router->nodedb()->Remove(rc.pubkey);
      }
    }
    // delete this
    router->pendingEstablishJobs.erase(rc.pubkey);
  }

  void
  Attempt()
  {
    --triesLeft;
    if(!link->TryEstablishTo(rc))
    {
      llarp::LogError("did not attempt connection to ", rc.pubkey,
                      " and it has ", rc.addrs.size(), " advertised addresses");
      // delete this
      router->pendingEstablishJobs.erase(rc.pubkey);
    }
  }

  bool
  ShouldRetry() const
  {
    return triesLeft > 0;
  }
};

static void
on_try_connecting(void *u)
{
  TryConnectJob *j = static_cast< TryConnectJob * >(u);

  j->Attempt();
}

bool
llarp_loadServiceNodeIdentityKey(llarp::Crypto *crypto, const fs::path &fpath,
                                 llarp::SecretKey &secret)
{
  std::string path = fpath.string();
  llarp::IdentitySecret ident;

  if(!ident.LoadFromFile(path.c_str()))
    return false;

  return crypto->seed_to_secretkey(secret, ident);
}

bool
llarp_findOrCreateIdentity(llarp::Crypto *crypto, const fs::path &path,
                           llarp::SecretKey &secretkey)
{
  std::string fpath = path.string();
  llarp::LogDebug("find or create ", fpath);
  std::error_code ec;
  if(!fs::exists(path, ec))
  {
    llarp::LogInfo("generating new identity key");
    crypto->identity_keygen(secretkey);
    if(!secretkey.SaveToFile(fpath.c_str()))
      return false;
  }
  return secretkey.LoadFromFile(fpath.c_str());
}

// C++ ...
bool
llarp_findOrCreateEncryption(llarp::Crypto *crypto, const fs::path &path,
                             llarp::SecretKey &encryption)
{
  std::string fpath = path.string();
  llarp::LogDebug("find or create ", fpath);
  std::error_code ec;
  if(!fs::exists(path, ec))
  {
    llarp::LogInfo("generating new encryption key");
    crypto->encryption_keygen(encryption);
    if(!encryption.SaveToFile(fpath.c_str()))
      return false;
  }
  return encryption.LoadFromFile(fpath.c_str());
}

namespace llarp
{
  bool
  Router::TryConnectAsync(RouterContact remote, uint16_t numretries)
  {
    // do we already have a pending job for this remote?
    if(HasPendingConnectJob(remote.pubkey))
    {
      LogDebug("We have pending connect jobs to ", remote.pubkey);
      return false;
    }

    for(auto &link : outboundLinks)
    {
      if(!link->IsCompatable(remote))
        continue;
      std::unique_ptr< TryConnectJob > j = std::make_unique< TryConnectJob >(
          remote, link.get(), numretries, this);
      auto itr = pendingEstablishJobs.emplace(remote.pubkey, std::move(j));
      if(itr.second)
      {
        // only try establishing if we inserted a new element
        TryConnectJob *job = itr.first->second.get();
        // try establishing async
        _logic->queue_job({job, &on_try_connecting});
        return true;
      }
    }
    return false;
  }

  bool
  Router::OnSessionEstablished(ILinkSession * s)
  {
    return async_verify_RC(s->GetRemoteRC());
  }

  Router::Router(struct llarp_threadpool *_tp, struct llarp_ev_loop *__netloop,
                 Logic *l)
      : ready(false)
      , _netloop(__netloop)
      , tp(_tp)
      , _logic(l)
      , _crypto(std::make_unique< sodium::CryptoLibSodium >())
      , paths(this)
      , _exitContext(this)
      , _dht(llarp_dht_context_new(this))
      , inbound_link_msg_parser(this)
      , _hiddenServiceContext(this)
  {
    // set rational defaults
    this->ip4addr.sin_family = AF_INET;
    this->ip4addr.sin_port   = htons(1090);

#ifdef TESTNET
    disk = tp;
#else
    disk = llarp_init_threadpool(1, "llarp-diskio");
#endif
    _stopping.store(false);
    _running.store(false);
  }

  Router::~Router()
  {
    llarp_dht_context_free(_dht);
  }

  util::StatusObject
  Router::ExtractStatus() const
  {
    util::StatusObject obj{{"dht", _dht->impl->ExtractStatus()},
                           {"services", _hiddenServiceContext.ExtractStatus()},
                           {"exit", _exitContext.ExtractStatus()}};
    std::vector< util::StatusObject > ob_links, ib_links;
    std::transform(inboundLinks.begin(), inboundLinks.end(),
                   std::back_inserter(ib_links),
                   [](const auto &link) -> util::StatusObject {
                     return link->ExtractStatus();
                   });
    std::transform(outboundLinks.begin(), outboundLinks.end(),
                   std::back_inserter(ob_links),
                   [](const auto &link) -> util::StatusObject {
                     return link->ExtractStatus();
                   });
    obj.Put("links",
            util::StatusObject{{"outbound", ob_links}, {"inbound", ib_links}});
    return obj;
  }

  bool
  Router::HandleRecvLinkMessageBuffer(ILinkSession *session,
                                      const llarp_buffer_t &buf)
  {
    if(_stopping)
      return true;

    if(!session)
    {
      LogWarn("no link session");
      return false;
    }
    return inbound_link_msg_parser.ProcessFrom(session, buf);
  }

  void
  Router::PersistSessionUntil(const RouterID &remote, llarp_time_t until)
  {
    LogDebug("persist session to ", remote, " until ", until);
    m_PersistingSessions[remote] =
        std::max(until, m_PersistingSessions[remote]);
  }

  bool
  Router::GetRandomGoodRouter(RouterID &router)
  {
    auto sz = nodedb()->entries.size();
    if(sz == 0)
      return false;
    auto itr = nodedb()->entries.begin();
    if(sz > 1)
      std::advance(itr, randint() % sz);
    router = itr->first;
    return true;
  }

  constexpr size_t MaxPendingSendQueueSize = 8;

  bool
  Router::SendToOrQueue(const RouterID &remote, const ILinkMessage *msg)
  {
    for(const auto &link : inboundLinks)
    {
      if(link->HasSessionTo(remote))
      {
        SendTo(remote, msg, link.get());
        return true;
      }
    }
    for(const auto &link : outboundLinks)
    {
      if(link->HasSessionTo(remote))
      {
        SendTo(remote, msg, link.get());
        return true;
      }
    }
    // no link available

    // this will create an entry in the outbound mq if it's not already there
    auto itr = outboundMessageQueue.find(remote);
    if(itr == outboundMessageQueue.end())
    {
      outboundMessageQueue.emplace(remote, MessageQueue());
    }
    // encode
    llarp_buffer_t buf(linkmsg_buffer);
    if(!msg->BEncode(&buf))
      return false;
    // queue buffer
    auto &q = outboundMessageQueue[remote];

    if(q.size() < MaxPendingSendQueueSize)
    {
      buf.sz = buf.cur - buf.base;
      q.emplace(buf.sz);
      memcpy(q.back().data(), buf.base, buf.sz);
    }
    else
    {
      LogWarn("tried to queue a message to ", remote,
              " but the queue is full so we drop it like it's hawt");
    }
    RouterContact remoteRC;
    // we don't have an open session to that router right now
    if(nodedb()->Get(remote, remoteRC))
    {
      // try connecting directly as the rc is loaded from disk
      TryConnectAsync(remoteRC, 10);
      return true;
    }

    // we don't have the RC locally so do a dht lookup
    _dht->impl->LookupRouter(remote,
                             std::bind(&Router::HandleDHTLookupForSendTo, this,
                                       remote, std::placeholders::_1));
    return true;
  }

  void
  Router::HandleDHTLookupForSendTo(RouterID remote,
                                   const std::vector< RouterContact > &results)
  {
    if(results.size())
    {
      if(whitelistRouters
         && lokinetRouters.find(remote) == lokinetRouters.end())
      {
        return;
      }
      if(results[0].Verify(crypto(), Now()))
      {
        nodedb()->Insert(results[0]);
        TryConnectAsync(results[0], 10);
        return;
      }
    }
    DiscardOutboundFor(remote);
  }

  void
  Router::ForEachPeer(
      std::function< void(const ILinkSession *, bool) > visit) const
  {
    for(const auto &link : outboundLinks)
    {
      link->ForEachSession(
          [visit](const ILinkSession *peer) { visit(peer, true); });
    }
    for(const auto &link : inboundLinks)
    {
      link->ForEachSession(
          [visit](const ILinkSession *peer) { visit(peer, false); });
    }
  }

  void
  Router::ForEachPeer(std::function< void(ILinkSession *) > visit)
  {
    for(const auto &link : inboundLinks)
    {
      link->ForEachSession([visit](ILinkSession *peer) { visit(peer); });
    }
    for(const auto &link : inboundLinks)
    {
      link->ForEachSession([visit](ILinkSession *peer) { visit(peer); });
    }
  }

  void
  Router::try_connect(fs::path rcfile)
  {
    RouterContact remote;
    if(!remote.Read(rcfile.string().c_str()))
    {
      LogError("failure to decode or verify of remote RC");
      return;
    }
    if(remote.Verify(crypto(), Now()))
    {
      LogDebug("verified signature");
      // store into filesystem
      if(!nodedb()->Insert(remote))
      {
        LogWarn("failed to store");
      }
      if(!TryConnectAsync(remote, 10))
      {
        // or error?
        LogWarn("session already made");
      }
    }
    else
      LogError(rcfile, " contains invalid RC");
  }

  bool
  Router::EnsureIdentity()
  {
    if(!EnsureEncryptionKey())
      return false;
    if(usingSNSeed)
      return llarp_loadServiceNodeIdentityKey(crypto(), ident_keyfile,
                                              _identity);
    else
      return llarp_findOrCreateIdentity(crypto(), ident_keyfile, _identity);
  }

  bool
  Router::EnsureEncryptionKey()
  {
    return llarp_findOrCreateEncryption(crypto(), encryption_keyfile,
                                        _encryption);
  }

  void
  Router::AddInboundLink(std::unique_ptr< ILinkLayer > &link)
  {
    inboundLinks.emplace(std::move(link));
  }

  bool
  Router::Configure(Config *conf)
  {
    using namespace std::placeholders;
    conf->visit(std::bind(&Router::router_iter_config, this, _1, _2, _3));
    if(!InitOutboundLinks())
      return false;
    if(!Ready())
    {
      return false;
    }
    return EnsureIdentity();
  }

  bool
  Router::Ready()
  {
    return outboundLinks.size() > 0;
  }

  bool
  Router::SaveRC()
  {
    LogDebug("verify RC signature");
    if(!_rc.Verify(crypto(), Now()))
    {
      rc().Dump< MAX_RC_SIZE >();
      LogError("RC is invalid, not saving");
      return false;
    }
    std::string fname = our_rc_file.string();
    return _rc.Write(fname.c_str());
  }

  bool
  Router::IsServiceNode() const
  {
    return inboundLinks.size() > 0;
  }

  void
  Router::Close()
  {
    LogInfo("closing router");
    llarp_ev_loop_stop(netloop());
    inboundLinks.clear();
    outboundLinks.clear();
  }

  void
  Router::on_verify_client_rc(llarp_async_verify_rc *job)
  {
    async_verify_context *ctx =
        static_cast< async_verify_context * >(job->user);
    auto router = ctx->router;
    PubKey pk(job->rc.pubkey);
    router->m_Clients.insert(pk);
    router->FlushOutboundFor(pk, router->GetLinkWithSessionByPubkey(pk));
    delete ctx;
    router->pendingVerifyRC.erase(pk);
    router->pendingEstablishJobs.erase(pk);
  }

  void
  Router::on_verify_server_rc(llarp_async_verify_rc *job)
  {
    async_verify_context *ctx =
        static_cast< async_verify_context * >(job->user);
    auto router = ctx->router;
    PubKey pk(job->rc.pubkey);
    if(!job->valid)
    {
      if(ctx->establish_job)
      {
        // was an outbound attempt
        ctx->establish_job->Failed();
      }
      delete ctx;
      router->DiscardOutboundFor(pk);
      router->pendingVerifyRC.erase(pk);

      return;
    }
    // we're valid, which means it's already been committed to the nodedb

    LogDebug("rc verified and saved to nodedb");

    if(router->validRouters.count(pk))
    {
      router->validRouters.erase(pk);
    }

    RouterContact rc = job->rc;

    router->validRouters.emplace(pk, rc);

    // track valid router in dht
    router->dht()->impl->Nodes()->PutNode(rc);

    // mark success in profile
    router->routerProfiling().MarkSuccess(pk);

    // this was an outbound establish job
    if(ctx->establish_job)
    {
      ctx->establish_job->Success();
    }
    else
      router->FlushOutboundFor(pk, router->GetLinkWithSessionByPubkey(pk));
    delete ctx;
    router->pendingVerifyRC.erase(pk);
  }

  void
  Router::handle_router_ticker(void *user, uint64_t orig, uint64_t left)
  {
    if(left)
      return;
    Router *self        = static_cast< Router * >(user);
    self->ticker_job_id = 0;
    self->Tick();
    self->ScheduleTicker(orig);
  }

  bool
  Router::ParseRoutingMessageBuffer(const llarp_buffer_t &buf,
                                    routing::IMessageHandler *h,
                                    const PathID_t &rxid)
  {
    return inbound_routing_msg_parser.ParseMessageBuffer(buf, h, rxid, this);
  }

  bool
  Router::ConnectionToRouterAllowed(const RouterID &router) const
  {
    if(strictConnectPubkeys.size() && strictConnectPubkeys.count(router) == 0)
      return false;
    else if(IsServiceNode() && whitelistRouters)
      return lokinetRouters.count(router) != 0;
    else
      return true;
  }

  void
  Router::HandleDHTLookupForExplore(RouterID remote,
                                    const std::vector< RouterContact > &results)
  {
    if(results.size() == 0)
      return;
    for(const auto &rc : results)
    {
      if(rc.Verify(crypto(), Now()))
        nodedb()->Insert(rc);
      else
        return;
    }
    if(ConnectionToRouterAllowed(remote))
    {
      TryEstablishTo(remote);
    }
  }

  void
  Router::TryEstablishTo(const RouterID &remote)
  {
    if(!ConnectionToRouterAllowed(remote))
    {
      LogWarn("not connecting to ", remote, " as it's not permitted by config");
      return;
    }

    RouterContact rc;
    if(nodedb()->Get(remote, rc))
    {
      // try connecting async
      TryConnectAsync(rc, 5);
    }
    else if(IsServiceNode() || !routerProfiling().IsBad(remote))
    {
      if(dht()->impl->HasRouterLookup(remote))
        return;
      LogInfo("looking up router ", remote);
      // dht lookup as we don't know it
      dht()->impl->LookupRouter(
          remote,
          std::bind(&Router::HandleDHTLookupForTryEstablishTo, this, remote,
                    std::placeholders::_1));
    }
    else
    {
      LogWarn("not connecting to ", remote, " as it's unreliable");
    }
  }

  void
  Router::OnConnectTimeout(ILinkSession *session)
  {
    auto itr = pendingEstablishJobs.find(session->GetPubKey());
    if(itr != pendingEstablishJobs.end())
    {
      itr->second->AttemptTimedout();
    }
  }

  void
  Router::HandleDHTLookupForTryEstablishTo(
      RouterID remote, const std::vector< RouterContact > &results)
  {
    if(results.size() == 0)
    {
      if(!IsServiceNode())
        routerProfiling().MarkTimeout(remote);
    }
    for(const auto &result : results)
    {
      if(whitelistRouters
         && lokinetRouters.find(result.pubkey) == lokinetRouters.end())
        continue;
      nodedb()->Insert(result);
      TryConnectAsync(result, 10);
    }
  }

  size_t
  Router::NumberOfConnectedRouters() const
  {
    size_t s = 0;
    ForEachPeer([&s](const auto *, bool) { ++s; });
    return s;
  }

  bool
  Router::UpdateOurRC(bool rotateKeys)
  {
    SecretKey nextOnionKey;
    RouterContact nextRC = _rc;
    if(rotateKeys)
    {
      crypto()->encryption_keygen(nextOnionKey);
      std::string f = encryption_keyfile.string();
      if(nextOnionKey.SaveToFile(f.c_str()))
      {
        nextRC.enckey = seckey_topublic(nextOnionKey);
        _encryption   = nextOnionKey;
      }
    }
    nextRC.last_updated = Now();
    if(!nextRC.Sign(crypto(), identity()))
      return false;
    _rc = nextRC;
    // propagate RC by renegotiating sessions
    ForEachPeer([](ILinkSession *s) {
      if(s->RenegotiateSession())
        LogInfo("renegotiated session");
      else
        LogWarn("failed to renegotiate session");
    });

    // TODO: do this async
    return SaveRC();
  }  // namespace llarp

  void
  Router::router_iter_config(const char *section, const char *key,
                             const char *val)
  {
    llarp::LogDebug(section, " ", key, "=", val);

    int af;
    uint16_t proto;
    if(StrEq(val, "eth"))
    {
#ifdef AF_LINK
      af = AF_LINK;
#endif
#ifdef AF_PACKET
      af = AF_PACKET;
#endif
      proto = LLARP_ETH_PROTO;
    }
    else
    {
      // try IPv4 first
      af    = AF_INET;
      proto = std::atoi(val);
    }

    if(StrEq(section, "bind"))
    {
      if(StrEq(key, "*"))
      {
        m_OutboundPort = proto;
      }
      else
      {
        auto server = llarp::utp::NewServerFromRouter(this);
        if(!server->EnsureKeys(transport_keyfile.string().c_str()))
        {
          llarp::LogError("failed to ensure keyfile ", transport_keyfile);
          return;
        }
        if(server->Configure(netloop(), key, af, proto))
        {
          AddInboundLink(server);
          return;
        }
        if(af == AF_INET6)
        {
          // we failed to configure IPv6
          // try IPv4
          llarp::LogInfo("link ", key,
                         " failed to configure IPv6, trying IPv4");
          af = AF_INET;
          if(server->Configure(netloop(), key, af, proto))
          {
            AddInboundLink(server);
            return;
          }
        }
        llarp::LogError("Failed to set up curvecp link");
      }
    }
    else if(StrEq(section, "network"))
    {
      if(StrEq(key, "profiles"))
      {
        routerProfilesFile = val;
        routerProfiling().Load(val);
        llarp::LogInfo("setting profiles to ", routerProfilesFile);
      }
      else if(StrEq(key, "strict-connect"))
      {
        if(IsServiceNode())
        {
          llarp::LogError("cannot use strict-connect option as service node");
          return;
        }
        llarp::RouterID snode;
        llarp::PubKey pk;
        if(pk.FromString(val))
        {
          if(strictConnectPubkeys.emplace(pk).second)
            llarp::LogInfo("added ", pk, " to strict connect list");
          else
            llarp::LogWarn("duplicate key for strict connect: ", pk);
        }
        else if(snode.FromString(val))
        {
          if(strictConnectPubkeys.insert(snode).second)
            llarp::LogInfo("added ", snode, " to strict connect list");
          else
            llarp::LogWarn("duplicate key for strict connect: ", snode);
        }
        else
          llarp::LogError("invalid key for strict-connect: ", val);
      }
      else
      {
        netConfig.emplace(key, val);
      }
    }
    else if(StrEq(section, "api"))
    {
      if(StrEq(key, "enabled"))
      {
        enableRPCServer = IsTrueValue(val);
      }
      if(StrEq(key, "bind"))
      {
        rpcBindAddr = val;
      }
      if(StrEq(key, "authkey"))
      {
        // TODO: add pubkey to whitelist
      }
    }
    else if(StrEq(section, "services"))
    {
      if(LoadHiddenServiceConfig(val))
      {
        llarp::LogInfo("loaded hidden service config for ", key);
      }
      else
      {
        llarp::LogWarn("failed to load hidden service config for ", key);
      }
    }
    else if(StrEq(section, "lokid"))
    {
      if(StrEq(key, "service-node-seed"))
      {
        usingSNSeed   = true;
        ident_keyfile = val;
      }
      if(StrEq(key, "enabled"))
      {
        whitelistRouters = IsTrueValue(val);
      }
      if(StrEq(key, "jsonrpc") || StrEq(key, "addr"))
      {
        lokidRPCAddr = val;
      }
      if(StrEq(key, "username"))
      {
        lokidRPCUser = val;
      }
      if(StrEq(key, "password"))
      {
        lokidRPCPassword = val;
      }
    }
    else if(StrEq(section, "dns"))
    {
      if(StrEq(key, "upstream"))
      {
        llarp::LogInfo("add upstream resolver ", val);
        netConfig.emplace("upstream-dns", val);
      }
      if(StrEq(key, "bind"))
      {
        llarp::LogInfo("set local dns to ", val);
        netConfig.emplace("local-dns", val);
      }
    }
    else if(StrEq(section, "connect")
            || (StrEq(section, "bootstrap") && StrEq(key, "add-node")))
    {
      // llarp::LogDebug("connect section has ", key, "=", val);
      bootstrapRCList.emplace_back();
      auto &rc = bootstrapRCList.back();
      if(!rc.Read(val))
      {
        llarp::LogWarn("failed to decode bootstrap RC, file='", val,
                       "' rc=", rc);
        bootstrapRCList.pop_back();
        return;
      }
      if(rc.Verify(crypto(), Now()))
      {
        llarp::LogInfo("Added bootstrap node ", RouterID(rc.pubkey));
      }
      else
      {
        if(rc.IsExpired(Now()))
        {
          llarp::LogWarn("Bootstrap node ", RouterID(rc.pubkey),
                         " is too old and needs to be refreshed");
        }
        else
        {
          llarp::LogError("malformed rc file='", val, "' rc=", rc);
        }
        bootstrapRCList.pop_back();
      }
    }
    else if(StrEq(section, "router"))
    {
      if(StrEq(key, "netid"))
      {
        if(strlen(val) <= _rc.netID.size())
        {
          llarp::LogWarn("!!!! you have manually set netid to be '", val,
                         "' which does not equal '", Version::LLARP_NET_ID,
                         "' you will run as a different network, good luck "
                         "and "
                         "don't forget: something something MUH traffic "
                         "shape "
                         "correlation !!!!");
          llarp::NetID::DefaultValue() =
              llarp::NetID(reinterpret_cast< const byte_t * >(strdup(val)));
          // re set netid in our rc
          _rc.netID = llarp::NetID();
        }
        else
          llarp::LogError("invalid netid '", val, "', is too long");
      }
      if(StrEq(key, "nickname"))
      {
        _rc.SetNick(val);
        // set logger name here
        _glog.nodeName = rc().Nick();
      }
      if(StrEq(key, "encryption-privkey"))
      {
        encryption_keyfile = val;
      }
      if(StrEq(key, "contact-file"))
      {
        our_rc_file = val;
      }
      if(StrEq(key, "transport-privkey"))
      {
        transport_keyfile = val;
      }
      if((StrEq(key, "identity-privkey") || StrEq(key, "ident-privkey"))
         && !usingSNSeed)
      {
        ident_keyfile = val;
      }
      if(StrEq(key, "public-address") || StrEq(key, "public-ip"))
      {
        llarp::LogInfo("public ip ", val, " size ", strlen(val));
        if(strlen(val) < 17)
        {
          // assume IPv4
          // inet_pton(AF_INET, val, &ip4addr.sin_addr);
          // struct sockaddr dest;
          // sockaddr *dest = (sockaddr *)&ip4addr;
          llarp::Addr a(val);
          llarp::LogInfo("setting public ipv4 ", a);
          addrInfo.ip    = *a.addr6();
          publicOverride = true;
        }
        // llarp::Addr a(val);
      }
      if(StrEq(key, "public-port"))
      {
        llarp::LogInfo("Setting public port ", val);
        int p = atoi(val);
        // Not needed to flip upside-down - this is done in llarp::Addr(const
        // AddressInfo&)
        ip4addr.sin_port = p;
        addrInfo.port    = p;
        publicOverride   = true;
      }
    }
  }

  bool
  Router::CheckRenegotiateValid(RouterContact newrc, RouterContact oldrc)
  {
    // missmatch of identity ?
    if(newrc.pubkey != oldrc.pubkey)
      return false;

    // store it in nodedb async
    if(!async_verify_RC(newrc))
      return false;
    // update dht if required
    if(dht()->impl->Nodes()->HasNode(dht::Key_t{newrc.pubkey}))
    {
      dht()->impl->Nodes()->PutNode(newrc);
    }
    // update valid routers
    {
      auto itr = validRouters.find(newrc.pubkey);
      if(itr == validRouters.end())
        validRouters[newrc.pubkey] = newrc;
      else
        itr->second = newrc;
    }
    // TODO: check for other places that need updating the RC
    return true;
  }

  void
  Router::ServiceNodeLookupRouterWhenExpired(RouterID router)
  {
    dht()->impl->LookupRouter(router,
                              std::bind(&Router::HandleDHTLookupForExplore,
                                        this, router, std::placeholders::_1));
  }

  void
  Router::Tick()
  {
    // LogDebug("tick router");
    auto now = Now();

    if(_rc.ExpiresSoon(now, randint() % 10000))
    {
      LogInfo("regenerating RC");
      if(!UpdateOurRC(false))
        LogError("Failed to update our RC");
    }

    if(IsServiceNode())
    {
      // only do this as service node
      // client endpoints do this on their own
      nodedb()->visit([&](const RouterContact &rc) -> bool {
        if(rc.ExpiresSoon(now, randint() % 10000))
          ServiceNodeLookupRouterWhenExpired(rc.pubkey);
        return true;
      });
    }
    paths.TickPaths(now);
    paths.ExpirePaths(now);

    {
      auto itr = m_PersistingSessions.begin();
      while(itr != m_PersistingSessions.end())
      {
        auto link = GetLinkWithSessionByPubkey(itr->first);
        if(now < itr->second)
        {
          if(link)
          {
            LogDebug("keepalive to ", itr->first);
            link->KeepAliveSessionTo(itr->first);
          }
          else if(m_Clients.count(itr->first) == 0)
          {
            LogDebug("establish to ", itr->first);
            TryEstablishTo(itr->first);
          }
          ++itr;
        }
        else
        {
          LogInfo("commit to ", itr->first, " expired");
          itr = m_PersistingSessions.erase(itr);
        }
      }
    }

    size_t N = nodedb()->num_loaded();
    if(N < minRequiredRouters)
    {
      LogInfo("We need at least ", minRequiredRouters,
              " service nodes to build paths but we have ", N, " in nodedb");
      // TODO: only connect to random subset
      if(bootstrapRCList.size())
      {
        for(const auto &rc : bootstrapRCList)
        {
          TryConnectAsync(rc, 4);
          dht()->impl->ExploreNetworkVia(dht::Key_t{rc.pubkey});
        }
      }
      else
        LogError("we have no bootstrap nodes specified");
    }

    if(!IsServiceNode())
    {
      size_t connected = NumberOfConnectedRouters();
      if(connected < minConnectedRouters)
      {
        size_t dlt = minConnectedRouters - connected;
        LogInfo("connecting to ", dlt, " random routers to keep alive");
        ConnectToRandomRouters(dlt);
      }
      paths.BuildPaths(now);
      _hiddenServiceContext.Tick(now);
    }
    _exitContext.Tick(now);
    if(rpcCaller)
      rpcCaller->Tick(now);
  }

  bool
  Router::Sign(Signature &sig, const llarp_buffer_t &buf) const
  {
    return crypto()->sign(sig, identity(), buf);
  }

  void
  Router::SendTo(RouterID remote, const ILinkMessage *msg, ILinkLayer *selected)
  {
    llarp_buffer_t buf(linkmsg_buffer);

    if(!msg->BEncode(&buf))
    {
      LogWarn("failed to encode outbound message, buffer size left: ",
              buf.size_left());
      return;
    }
    // set size of message
    buf.sz  = buf.cur - buf.base;
    buf.cur = buf.base;
    LogDebug("send ", buf.sz, " bytes to ", remote);
    if(selected)
    {
      if(selected->SendTo(remote, buf))
        return;
    }
    for(const auto &link : outboundLinks)
    {
      if(link->SendTo(remote, buf))
        return;
    }
    for(const auto &link : inboundLinks)
    {
      if(link->SendTo(remote, buf))
        return;
    }
    LogWarn("message to ", remote, " was dropped");
  }

  void
  Router::ScheduleTicker(uint64_t ms)
  {
    ticker_job_id = _logic->call_later({ms, this, &handle_router_ticker});
  }

  void
  Router::SessionClosed(RouterID remote)
  {
    dht::Key_t k(remote);
    dht()->impl->Nodes()->DelNode(k);
    // remove from valid routers if it's a valid router
    validRouters.erase(remote);
    m_Clients.erase(remote);
    LogInfo("Session to ", remote, " fully closed");
  }

  ILinkLayer *
  Router::GetLinkWithSessionByPubkey(const RouterID &pubkey)
  {
    for(const auto &link : outboundLinks)
    {
      if(link->HasSessionTo(pubkey))
        return link.get();
    }
    for(const auto &link : inboundLinks)
    {
      if(link->HasSessionTo(pubkey))
        return link.get();
    }
    return nullptr;
  }

  void
  Router::FlushOutboundFor(RouterID remote, ILinkLayer *chosen)
  {
    LogDebug("Flush outbound for ", remote);

    auto itr = outboundMessageQueue.find(remote);
    if(itr == outboundMessageQueue.end())
    {
      pendingEstablishJobs.erase(remote);
      return;
    }
    if(!chosen)
    {
      DiscardOutboundFor(remote);
      pendingEstablishJobs.erase(remote);
      return;
    }
    while(itr->second.size())
    {
      llarp_buffer_t buf(itr->second.front());
      if(!chosen->SendTo(remote, buf))
        LogWarn("failed to send outbound message to ", remote, " via ",
                chosen->Name());

      itr->second.pop();
    }
    pendingEstablishJobs.erase(remote);
  }

  void
  Router::DiscardOutboundFor(const RouterID &remote)
  {
    outboundMessageQueue.erase(remote);
  }

  bool
  Router::GetRandomConnectedRouter(RouterContact &result) const
  {
    auto sz = validRouters.size();
    if(sz)
    {
      auto itr = validRouters.begin();
      if(sz > 1)
        std::advance(itr, randint() % sz);
      result = itr->second;
      return true;
    }
    return false;
  }

  bool
  Router::async_verify_RC(const RouterContact &rc)
  {
    
    if(rc.IsPublicRouter() && whitelistRouters && IsServiceNode())
    {
      if(lokinetRouters.find(rc.pubkey) == lokinetRouters.end())
      {
<<<<<<< HEAD
        RouterID sn(rc.pubkey);
        LogInfo(sn, " is NOT a valid service node, rejecting");
        link->CloseSessionTo(rc.pubkey);
        return;
=======
        LogInfo(rc.pubkey, " is NOT a valid service node, rejecting");
        return false;
>>>>>>> c10f7d82
      }
    }
    if(pendingVerifyRC.count(rc.pubkey))
      return true;
    LogInfo("session with ", RouterID(rc.pubkey), " established");
    llarp_async_verify_rc *job = &pendingVerifyRC[rc.pubkey];
    async_verify_context *ctx  = new async_verify_context();
    ctx->router                = this;
    ctx->establish_job         = nullptr;

    auto itr = pendingEstablishJobs.find(rc.pubkey);
    if(itr != pendingEstablishJobs.end())
      ctx->establish_job = itr->second.get();

    job->user  = ctx;
    job->rc    = rc;
    job->valid = false;
    job->hook  = nullptr;

    job->nodedb       = _nodedb;
    job->logic        = _logic;
    job->cryptoworker = tp;
    job->diskworker   = disk;
    if(rc.IsPublicRouter())
      job->hook = &Router::on_verify_server_rc;
    else
      job->hook = &Router::on_verify_client_rc;

    llarp_nodedb_async_verify(job);
    return true;
  }

  void
  Router::SetRouterWhitelist(const std::vector< RouterID > &routers)
  {
    lokinetRouters.clear();
    for(const auto &router : routers)
      lokinetRouters.emplace(router,
                             std::numeric_limits< llarp_time_t >::max());
    LogInfo("lokinet service node list now has ", lokinetRouters.size(),
            " routers");
  }

  bool
  Router::Run(struct llarp_nodedb *nodedb)
  {
    if(_running || _stopping)
      return false;
    this->_nodedb = nodedb;

    if(enableRPCServer)
    {
      if(rpcBindAddr.empty())
      {
        rpcBindAddr = DefaultRPCBindAddr;
      }
      rpcServer = std::make_unique< rpc::Server >(this);
      while(!rpcServer->Start(rpcBindAddr))
      {
        LogError("failed to bind jsonrpc to ", rpcBindAddr);
#if defined(ANDROID) || defined(RPI)
        sleep(1);
#else
        std::this_thread::sleep_for(std::chrono::seconds(1));
#endif
      }
      LogInfo("Bound RPC server to ", rpcBindAddr);
    }
    if(whitelistRouters)
    {
      rpcCaller = std::make_unique< rpc::Caller >(this);
      rpcCaller->SetBasicAuth(lokidRPCUser, lokidRPCPassword);
      while(!rpcCaller->Start(lokidRPCAddr))
      {
        LogError("failed to start jsonrpc caller to ", lokidRPCAddr);
#if defined(ANDROID) || defined(RPI)
        sleep(1);
#else
        std::this_thread::sleep_for(std::chrono::seconds(1));
#endif
      }
      LogInfo("RPC Caller to ", lokidRPCAddr, " started");
    }

    llarp_threadpool_start(tp);
    llarp_threadpool_start(disk);

    routerProfiling().Load(routerProfilesFile.c_str());

    Addr publicAddr(this->addrInfo);

    if(this->publicOverride)
    {
      LogDebug("public address:port ", publicAddr);
    }

    LogInfo("You have ", inboundLinks.size(), " inbound links");

    AddressInfo ai;
    for(const auto &link : inboundLinks)
    {
      if(link->GetOurAddressInfo(ai))
      {
        // override ip and port
        if(this->publicOverride)
        {
          ai.ip   = *publicAddr.addr6();
          ai.port = publicAddr.port();
        }
        if(IsBogon(ai.ip))
          continue;
        _rc.addrs.push_back(ai);
      }
    }

    // set public encryption key
    _rc.enckey = seckey_topublic(encryption());
    // set public signing key
    _rc.pubkey = seckey_topublic(identity());
    if(ExitEnabled())
    {
      nuint32_t a = publicAddr.xtonl();
      _rc.exits.emplace_back(_rc.pubkey, a);
      LogInfo(
          "Neato teh l33toh, You are a freaking exit relay. w00t!!!!! your "
          "exit "
          "is advertised as exiting at ",
          a);
    }
    LogInfo("Signing rc...");
    if(!_rc.Sign(crypto(), identity()))
    {
      LogError("failed to sign rc");
      return false;
    }

    if(!SaveRC())
    {
      LogError("failed to save RC");
      return false;
    }

    LogInfo("have ", nodedb->num_loaded(), " routers");

    LogInfo("starting outbound ", outboundLinks.size(), " links");
    for(const auto &link : outboundLinks)
    {
      if(!link->Start(_logic))
      {
        LogWarn("outbound link '", link->Name(), "' failed to start");
        return false;
      }
    }

    int IBLinksStarted = 0;

    // start links
    for(const auto &link : inboundLinks)
    {
      if(link->Start(_logic))
      {
        LogDebug("Link ", link->Name(), " started");
        IBLinksStarted++;
      }
      else
        LogWarn("Link ", link->Name(), " failed to start");
    }

    if(IBLinksStarted > 0)
    {
      // initialize as service node
      if(!InitServiceNode())
      {
        LogError("Failed to initialize service node");
        return false;
      }
      RouterID us = pubkey();
      LogInfo("initalized service node: ", us);
    }
    else
    {
      // we are a client
      // regenerate keys and resign rc before everything else
      crypto()->identity_keygen(_identity);
      crypto()->encryption_keygen(_encryption);
      _rc.pubkey = seckey_topublic(identity());
      _rc.enckey = seckey_topublic(encryption());
      if(!_rc.Sign(crypto(), identity()))
      {
        LogError("failed to regenerate keys and sign RC");
        return false;
      }

      // don't create default if we already have some defined
      if(this->ShouldCreateDefaultHiddenService())
      {
        // generate default hidden service
        LogInfo("setting up default network endpoint");
        if(!CreateDefaultHiddenService())
        {
          LogError("failed to set up default network endpoint");
          return false;
        }
      }
    }

    LogInfo("starting hidden service context...");
    if(!hiddenServiceContext().StartAll())
    {
      LogError("Failed to start hidden service context");
      return false;
    }
    llarp_dht_context_start(dht(), pubkey());
    ScheduleTicker(1000);
    _running.store(true);
    return _running;
  }

  static void
  RouterAfterStopLinks(void *u, uint64_t, uint64_t)
  {
    Router *self = static_cast< Router * >(u);
    self->Close();
  }

  static void
  RouterAfterStopIssued(void *u, uint64_t, uint64_t)
  {
    Router *self = static_cast< Router * >(u);
    self->StopLinks();
    self->_logic->call_later({200, self, &RouterAfterStopLinks});
  }

  void
  Router::StopLinks()
  {
    LogInfo("stopping links");
    for(const auto &link : outboundLinks)
      link->Stop();
    for(const auto &link : inboundLinks)
      link->Stop();
  }

  bool
  Router::ShouldCreateDefaultHiddenService()
  {
    std::string defaultIfAddr = "auto";
    std::string defaultIfName = "auto";
    std::string enabledOption = "auto";
    auto itr                  = netConfig.find("defaultIfAddr");
    if(itr != netConfig.end())
    {
      defaultIfAddr = itr->second;
    }
    itr = netConfig.find("defaultIfName");
    if(itr != netConfig.end())
    {
      defaultIfName = itr->second;
    }
    itr = netConfig.find("enabled");
    if(itr != netConfig.end())
    {
      enabledOption = itr->second;
    }
    LogDebug("IfName: ", defaultIfName, " IfAddr: ", defaultIfAddr,
             " Enabled: ", enabledOption);
    // LogInfo("IfAddr: ", itr->second);
    // LogInfo("IfName: ", itr->second);
    if(enabledOption == "false")
    {
      LogInfo("Disabling default hidden service");
      return false;
    }
    else if(enabledOption == "auto")
    {
      // auto detect if we have any pre-defined endpoints
      // no if we have a endpoints
      if(hiddenServiceContext().hasEndpoints())
      {
        LogInfo("Auto mode detected and we have endpoints");
        netConfig.emplace("enabled", "false");
        return false;
      }
      netConfig.emplace("enabled", "true");
    }
    // ev.cpp llarp_ev_add_tun now handles this
    /*
    // so basically enabled at this point
    if(defaultIfName == "auto")
    {
      // we don't have any endpoints, auto configure settings
      // set a default IP range
      defaultIfAddr = findFreePrivateRange();
      if(defaultIfAddr == "")
      {
        LogError(
                        "Could not find any free lokitun interface names, can't
    auto set up " "default HS context for client"); defaultIfAddr = "no";
        netConfig.emplace("defaultIfAddr", defaultIfAddr);
        return false;
      }
      netConfig.emplace("defaultIfAddr", defaultIfAddr);
    }
    if(defaultIfName == "auto")
    {
      // pick an ifName
      defaultIfName = findFreeLokiTunIfName();
      if(defaultIfName == "")
      {
        LogError(
                        "Could not find any free private ip ranges, can't auto
    set up " "default HS context for client"); defaultIfName = "no";
        netConfig.emplace("defaultIfName", defaultIfName);
        return false;
      }
      netConfig.emplace("defaultIfName", defaultIfName);
    }
    */
    return true;
  }

  void
  Router::Stop()
  {
    if(!_running)
      return;
    if(_stopping)
      return;

    _stopping.store(true);
    LogInfo("stopping router");
    hiddenServiceContext().StopAll();
    _exitContext.Stop();
    if(rpcServer)
      rpcServer->Stop();
    _logic->call_later({200, this, &RouterAfterStopIssued});
  }

  bool
  Router::HasSessionTo(const RouterID &remote) const
  {
    return validRouters.find(remote) != validRouters.end();
  }

  void
  Router::ConnectToRandomRouters(int want)
  {
    int wanted   = want;
    Router *self = this;

    self->nodedb()->visit([self, &want](const RouterContact &other) -> bool {
      // check if we really want to
      if(other.ExpiresSoon(self->Now(), 30000))
        return want > 0;
      if(!self->ConnectionToRouterAllowed(other.pubkey))
        return want > 0;
      if(randint() % 2 == 0
         && !(self->HasSessionTo(other.pubkey)
              || self->HasPendingConnectJob(other.pubkey)))
      {
        self->TryConnectAsync(other, 5);
        --want;
      }
      return want > 0;
    });
    if(wanted != want)
      LogInfo("connecting to ", abs(want - wanted), " out of ", wanted,
              " random routers");
  }

  bool
  Router::InitServiceNode()
  {
    LogInfo("accepting transit traffic");
    paths.AllowTransit();
    llarp_dht_allow_transit(dht());
    return _exitContext.AddExitEndpoint("default-connectivity", netConfig);
  }

  /// validate a new configuration against an already made and running
  /// router
  struct RouterConfigValidator
  {
    void
    ValidateEntry(const char *section, const char *key, const char *val)
    {
      if(valid)
      {
        if(!OnEntry(section, key, val))
        {
          LogError("invalid entry in section [", section, "]: '", key, "'='",
                   val, "'");
          valid = false;
        }
      }
    }

    const Router *router;
    Config *config;
    bool valid;
    RouterConfigValidator(const Router *r, Config *conf)
        : router(r), config(conf), valid(true)
    {
    }

    /// checks the (section, key, value) config tuple
    /// return false if that entry conflicts
    /// with existing configuration in router
    bool
    OnEntry(const char *, const char *, const char *) const
    {
      // TODO: implement me
      return true;
    }

    /// do validation
    /// return true if this config is valid
    /// return false if this config is not valid
    bool
    Validate()
    {
      using namespace std::placeholders;
      config->visit(
          std::bind(&RouterConfigValidator::ValidateEntry, this, _1, _2, _3));
      return valid;
    }
  };

  bool
  Router::ValidateConfig(Config *conf) const
  {
    RouterConfigValidator validator(this, conf);
    return validator.Validate();
  }

  bool
  Router::Reconfigure(Config *)
  {
    // TODO: implement me
    return true;
  }

  bool
  Router::InitOutboundLinks()
  {
    if(outboundLinks.size() > 0)
      return true;

    static std::list< std::function< std::unique_ptr< ILinkLayer >(Router *) > >
        linkFactories = {utp::NewServerFromRouter, iwp::NewServerFromRouter};

    for(const auto &factory : linkFactories)
    {
      auto link = factory(this);
      if(!link)
        continue;
      if(!link->EnsureKeys(transport_keyfile.string().c_str()))
      {
        LogError("failed to load ", transport_keyfile);
        continue;
      }

      auto afs = {AF_INET, AF_INET6};

      for(auto af : afs)
      {
        if(!link->Configure(netloop(), "*", af, m_OutboundPort))
          continue;
        outboundLinks.insert(std::move(link));
        break;
      }
    }
    return outboundLinks.size() > 0;
  }

  bool
  Router::CreateDefaultHiddenService()
  {
    // fallback defaults
    // To NeuroScr: why run findFree* here instead of in tun.cpp?
    // I think it should be in tun.cpp, better to closer to time of usage
    // that way new tun may have grab a range we may have also grabbed here
    static const std::unordered_map< std::string,
                                     std::function< std::string(void) > >
        netConfigDefaults = {
            {"ifname", []() -> std::string { return "auto"; }},
            {"ifaddr", []() -> std::string { return "auto"; }},
            {"local-dns", []() -> std::string { return "127.0.0.1:53"; }},
            {"upstream-dns", []() -> std::string { return "1.1.1.1:53"; }}};
    // populate with fallback defaults if values not present
    auto itr = netConfigDefaults.begin();
    while(itr != netConfigDefaults.end())
    {
      auto found = netConfig.find(itr->first);
      if(found == netConfig.end() || found->second.empty())
      {
        netConfig.emplace(itr->first, itr->second());
      }
      ++itr;
    }
    // add endpoint
    return hiddenServiceContext().AddDefaultEndpoint(netConfig);
  }

  bool
  Router::HasPendingConnectJob(const RouterID &remote)
  {
    return pendingEstablishJobs.find(remote) != pendingEstablishJobs.end();
  }

  bool
  Router::LoadHiddenServiceConfig(const char *fname)
  {
    LogDebug("opening hidden service config ", fname);
    service::Config conf;
    if(!conf.Load(fname))
      return false;
    for(const auto &config : conf.services)
    {
      service::Config::section_t filteredConfig;
      mergeHiddenServiceConfig(config.second, filteredConfig.second);
      filteredConfig.first = config.first;
      if(!hiddenServiceContext().AddEndpoint(filteredConfig))
        return false;
    }
    return true;
  }
}  // namespace llarp<|MERGE_RESOLUTION|>--- conflicted
+++ resolved
@@ -1233,15 +1233,8 @@
     {
       if(lokinetRouters.find(rc.pubkey) == lokinetRouters.end())
       {
-<<<<<<< HEAD
-        RouterID sn(rc.pubkey);
-        LogInfo(sn, " is NOT a valid service node, rejecting");
-        link->CloseSessionTo(rc.pubkey);
-        return;
-=======
         LogInfo(rc.pubkey, " is NOT a valid service node, rejecting");
         return false;
->>>>>>> c10f7d82
       }
     }
     if(pendingVerifyRC.count(rc.pubkey))
