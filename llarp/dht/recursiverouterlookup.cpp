--- conflicted
+++ resolved
@@ -14,11 +14,7 @@
                                                  AbstractContext *ctx,
                                                  RouterLookupHandler result)
         : TX< RouterID, RouterContact >(_whoasked, _target, ctx)
-<<<<<<< HEAD
-        , resultHandler(result)
-=======
         , resultHandler(std::move(result))
->>>>>>> ecf3c37d
 
     {
       peersAsked.insert(ctx->OurKey());
