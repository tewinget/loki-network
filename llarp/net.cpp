--- conflicted
+++ resolved
@@ -860,11 +860,8 @@
         if(i->ifa_addr->sa_family == af)
         {
           llarp::Addr a(*i->ifa_addr);
-<<<<<<< HEAD
-          if(!a.isBogon())
-=======
+
           if(!a.IsBogon())
->>>>>>> c7f78427
           {
             ifname = i->ifa_name;
             found  = true;
