--- conflicted
+++ resolved
@@ -1,11 +1,7 @@
 #include <ev/ev_libuv.hpp>
 #include <net/net_addr.hpp>
 
-<<<<<<< HEAD
-#include <string.h>
-=======
 #include <cstring>
->>>>>>> ecf3c37d
 
 namespace libuv
 {
@@ -637,16 +633,17 @@
   Loop::CloseAll()
   {
     llarp::LogInfo("Closing all handles");
-    uv_walk(m_Impl.get(),
-            [](uv_handle_t* h, void*) {
-              if(uv_is_closing(h))
-                return;
-              if(h->data && uv_is_active(h))
-              {
-                static_cast< glue* >(h->data)->Close();
-              }
-            },
-            nullptr);
+    uv_walk(
+        m_Impl.get(),
+        [](uv_handle_t* h, void*) {
+          if(uv_is_closing(h))
+            return;
+          if(h->data && uv_is_active(h))
+          {
+            static_cast< glue* >(h->data)->Close();
+          }
+        },
+        nullptr);
   }
 
   void
