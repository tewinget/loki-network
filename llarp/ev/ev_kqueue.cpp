#include <ev/ev_kqueue.hpp>

namespace llarp
{
  inline int
  tcp_conn::read(byte_t* buf, size_t sz)
  {
    if(sz == 0)
    {
      if(tcp.read)
        tcp.read(&tcp, {nullptr, nullptr, 0});
      return 0;
    }
    if(_shouldClose)
      return -1;

    ssize_t amount = ::read(fd, buf, sz);

    if(amount >= 0)
    {
      if(tcp.read)
        tcp.read(&tcp, llarp_buffer_t(buf, amount));
    }
    else
    {
      if(errno == EAGAIN || errno == EWOULDBLOCK)
      {
        errno = 0;
        return 0;
      }
      _shouldClose = true;
      return -1;
    }
    return 0;
  }

  inline void
  tcp_conn::flush_write()
  {
    connected();
    ev_io::flush_write();
  }

  inline ssize_t
  tcp_conn::do_write(void* buf, size_t sz)
  {
    if(_shouldClose)
      return -1;

#if defined(__OpenBSD__) || defined(__NetBSD__) || defined(__FreeBSD__)
    // macintosh uses a weird sockopt
    return ::send(fd, buf, sz, MSG_NOSIGNAL);  // ignore sigpipe
#else
    return ::send(fd, buf, sz, 0);
#endif
  }

  inline void
  tcp_conn::connect()
  {
    socklen_t slen = sizeof(sockaddr_in);
    if(_addr.ss_family == AF_UNIX)
      slen = sizeof(sockaddr_un);
    else if(_addr.ss_family == AF_INET6)
      slen = sizeof(sockaddr_in6);
    int result = ::connect(fd, (const sockaddr*)&_addr, slen);
    if(result == 0)
    {
      llarp::LogDebug("Connected");
      connected();
    }
    else if(errno == EINPROGRESS)
    {
      llarp::LogDebug("connect in progress");
      errno = 0;
      return;
    }
    else if(_conn)
    {
      _conn->error(_conn);
    }
  }

  inline int
  tcp_serv::read(byte_t*, size_t)
  {
    int new_fd = ::accept(fd, nullptr, nullptr);
    if(new_fd == -1)
    {
      llarp::LogError("failed to accept on ", fd, ": ", strerror(errno));
      return -1;
    }
    // get flags
    int flags = fcntl(new_fd, F_GETFL, 0);
    if(flags == -1)
    {
      ::close(new_fd);
      return -1;
    }
    // set flags
    if(fcntl(new_fd, F_SETFL, flags | O_NONBLOCK) == -1)
    {
      llarp::LogError("Failed to set non block on ", fd, ": ", strerror(errno));
      ::close(new_fd);
      return -1;
    }
    // build handler
    llarp::tcp_conn* connimpl = new llarp::tcp_conn(loop, new_fd);
    if(loop->add_ev(connimpl, true))
    {
      // call callback
      if(tcp->accepted)
        tcp->accepted(tcp, &connimpl->tcp);
      return 0;
    }
    // cleanup error
    delete connimpl;
    return -1;
  }

  bool
  udp_listener::tick()
  {
    if(udp->tick)
      udp->tick(udp);
    return true;
  }

  int
  udp_listener::read(byte_t* buf, size_t sz)
  {
    sockaddr_in6 src;
    socklen_t slen = sizeof(sockaddr_in6);
    sockaddr* addr = (sockaddr*)&src;
    ssize_t ret    = ::recvfrom(fd, buf, sz, 0, addr, &slen);
    if(ret < 0)
    {
      llarp::LogWarn("recvfrom failed");
      return -1;
    }
    if(static_cast< size_t >(ret) > sz)
    {
      llarp::LogWarn("ret > sz");
      return -1;
    }
    if(!addr)
    {
      llarp::LogWarn("no source addr");
    }
    // Addr is the source
    udp->recvfrom(udp, addr, ManagedBuffer{llarp_buffer_t(buf, ret)});
    return 0;
  }

  int
  udp_listener::sendto(const sockaddr* to, const void* data, size_t sz)
  {
    socklen_t slen;
    switch(to->sa_family)
    {
      case AF_INET:
        slen = sizeof(struct sockaddr_in);
        break;
      case AF_INET6:
        slen = sizeof(struct sockaddr_in6);
        break;
      default:
        return -1;
    }
    if(!fd)
    {
      printf("kqueue sendto fd empty\n");
      return -1;
    }
    ssize_t sent = ::sendto(fd, data, sz, 0, to, slen);
    if(sent == -1 || errno)
    {
      llarp::LogError("failed to send udp: ", strerror(errno));
      errno = 0;
    }
    return sent;
  }

  int
  tun::sendto(__attribute__((unused)) const sockaddr* to,
              __attribute__((unused)) const void* data,
              __attribute__((unused)) size_t sz)
  {
    return -1;
  }

#ifdef __APPLE__
  ssize_t
  tun::do_write(void* buf, size_t sz)
  {
    iovec vecs[2];
    // TODO: IPV6
    uint32_t t       = htonl(AF_INET);
    vecs[0].iov_base = &t;
    vecs[0].iov_len  = sizeof(t);
    vecs[1].iov_base = buf;
    vecs[1].iov_len  = sz;
    return writev(fd, vecs, 2);
  }
#endif

  void
  tun::before_flush_write()
  {
    if(t->before_write)
    {
      t->before_write(t);
    }
  }

  bool
  tun::tick()
  {
    if(t->tick)
      t->tick(t);
    flush_write();
    return true;
  }

  int
  tun::read(byte_t* buf, size_t)
  {
// all BSDs have packet info except freebsd
#ifdef __FreeBSD__
    const ssize_t offset = 0;
#else
    const ssize_t offset = 4;
#endif

    ssize_t ret = ::read(fd, buf, 1500);
    if(ret > offset && t->recvpkt)
    {
      buf += offset;
      ret -= offset;
      llarp_buffer_t pkt(buf, ret);
      t->recvpkt(t, pkt);
    }
    return ret;
  }

  bool
  tun::setup()
  {
    llarp::LogDebug("set up tunif");
    if(tuntap_start(tunif, TUNTAP_MODE_TUNNEL, TUNTAP_ID_ANY) == -1)
      return false;

    if(tuntap_up(tunif) == -1)
      return false;
    if(tuntap_set_ifname(tunif, t->ifname) == -1)
      return false;
    llarp::LogInfo("set ", tunif->if_name, " to use address ", t->ifaddr);

    if(tuntap_set_ip(tunif, t->ifaddr, t->ifaddr, t->netmask) == -1)
      return false;
    fd = tunif->tun_fd;
    return fd != -1;
  }

};  // namespace llarp

llarp::ev_io*
llarp_kqueue_loop::bind_tcp(llarp_tcp_acceptor* tcp, const sockaddr* bindaddr)
{
  int fd = ::socket(bindaddr->sa_family, SOCK_STREAM, 0);
  if(fd == -1)
    return nullptr;
  socklen_t sz = sizeof(sockaddr_in);
  if(bindaddr->sa_family == AF_INET6)
  {
    sz = sizeof(sockaddr_in6);
  }
  else if(bindaddr->sa_family == AF_UNIX)
  {
    sz = sizeof(sockaddr_un);
  }
  if(::bind(fd, bindaddr, sz) == -1)
  {
    ::close(fd);
    return nullptr;
  }
  if(::listen(fd, 5) == -1)
  {
    ::close(fd);
    return nullptr;
  }
  // set non blocking
  int flags = fcntl(fd, F_GETFL, 0);
  if(flags == -1)
  {
    ::close(fd);
    return nullptr;
  }
  if(fcntl(fd, F_SETFL, flags | O_NONBLOCK) == -1)
  {
    ::close(fd);
    return nullptr;
  }
  llarp::ev_io* serv = new llarp::tcp_serv(this, fd, tcp);
  tcp->impl          = serv;
  return serv;
}

llarp::ev_io*
llarp_kqueue_loop::create_tun(llarp_tun_io* tun)
{
  llarp::tun* t = new llarp::tun(tun, this);
  if(t->setup())
    return t;
  delete t;
  return nullptr;
}

bool
llarp_kqueue_loop::init()
{
  if(kqueuefd == -1)
  {
    kqueuefd = kqueue();
  }
  return kqueuefd != -1;
}

bool
llarp_kqueue_loop::running() const
{
  return kqueuefd != -1;
}

bool
llarp_kqueue_loop::tcp_connect(llarp_tcp_connecter* tcp, const sockaddr* addr)
{
  int fd = ::socket(addr->sa_family, SOCK_STREAM, 0);
  if(fd == -1)
    return false;
  int flags = fcntl(fd, F_GETFL, 0);
  if(flags == -1)
  {
    ::close(fd);
    return false;
  }
  if(fcntl(fd, F_SETFL, flags | O_NONBLOCK) == -1)
  {
    ::close(fd);
    return false;
  }

  llarp::tcp_conn* conn = new llarp::tcp_conn(this, fd, addr, tcp);
  add_ev(conn, true);
  conn->connect();
  return true;
}

int
llarp_kqueue_loop::tick(int ms)
{
  std::array< struct kevent, 1024 > events;
  int result;
  timespec t;
  t.tv_sec  = 0;
  t.tv_nsec = ms * 1000000UL;
  result    = kevent(kqueuefd, nullptr, 0, events.data(), events.size(), &t);
  // result: 0 is a timeout
  if(result > 0)
  {
    int idx = 0;
    while(idx < result)
    {
      llarp::ev_io* ev = static_cast< llarp::ev_io* >(events[idx].udata);
      if(ev)
      {
<<<<<<< HEAD
        if(events[idx.filter] & EV_EOF == 0)
=======
        if(events[idx].filter & EV_ERROR)
        {
          ev->error();
        }
        else if((events[idx].filter & EV_EOF) == 0)
>>>>>>> 75c7c125
        {
          if(events[idx].filter & EVFILT_WRITE)
          {
            ev->flush_write_buffers(events[idx].data);
          }
          if(events[idx].filter & EVFILT_READ)
          {
            ev->read(readbuf,
                     std::min(sizeof(readbuf), size_t(events[idx].data)));
          }
        }
      }
      ++idx;
    }
  }
  if(result != -1)
    tick_listeners();
  return result;
}

int
llarp_kqueue_loop::run()
{
  timespec t;
  t.tv_sec  = 0;
  t.tv_nsec = 1000000UL * EV_TICK_INTERVAL;
  struct kevent events[1024];
  int result;
  do
  {
    result = kevent(kqueuefd, nullptr, 0, events, 1024, &t);
    // result: 0 is a timeout
    if(result > 0)
    {
      int idx = 0;
      while(idx < result)
      {
        llarp::ev_io* ev = static_cast< llarp::ev_io* >(events[idx].udata);
        if(ev)
        {
          if(events[idx].filter & EVFILT_READ)
            ev->read(readbuf,
                     std::min(sizeof(readbuf), size_t(events[idx].data)));
          if(events[idx].filter & EVFILT_WRITE)
            ev->flush_write_buffers(events[idx].data);
        }
        else
        {
          llarp::LogWarn("kqueue event ", idx, " udata wasnt an ev_io");
        }
        ++idx;
      }
    }
    if(result != -1)
      tick_listeners();
  } while(result != -1);
  return result;
}

int
llarp_kqueue_loop::udp_bind(const sockaddr* addr)
{
  socklen_t slen;
  llarp::LogDebug("kqueue bind affam", addr->sa_family);
  switch(addr->sa_family)
  {
    case AF_INET:
      slen = sizeof(struct sockaddr_in);
      break;
    case AF_INET6:
      slen = sizeof(struct sockaddr_in6);
      break;
#ifdef AF_LINK
#endif
#ifdef AF_PACKET
    case AF_PACKET:
      slen = sizeof(struct sockaddr_ll);
      break;
#endif
    default:
      llarp::LogError("unsupported address family");
      return -1;
  }
  int fd = socket(addr->sa_family, SOCK_DGRAM, 0);
  if(fd == -1)
  {
    perror("socket()");
    return -1;
  }

  if(addr->sa_family == AF_INET6)
  {
    // enable dual stack explicitly
    int dual = 1;
    if(setsockopt(fd, IPPROTO_IPV6, IPV6_V6ONLY, &dual, sizeof(dual)) == -1)
    {
      // failed
      perror("setsockopt()");
      close(fd);
      return -1;
    }
  }
  llarp::Addr a(*addr);
  llarp::LogDebug("bind to ", a);
  // FreeBSD handbook said to do this
  if(addr->sa_family == AF_INET && INADDR_ANY)
    a._addr4.sin_addr.s_addr = htonl(INADDR_ANY);

  if(bind(fd, addr, slen) == -1)
  {
    perror("bind()");
    close(fd);
    return -1;
  }
  return fd;
}

bool
llarp_kqueue_loop::udp_listen(llarp_udp_io* l, const sockaddr* src)
{
  auto ev = create_udp(l, src);
  if(ev)
    l->fd = ev->fd;
  return ev && add_ev(ev, false);
}

bool
llarp_kqueue_loop::close_ev(llarp::ev_io* ev)
{
  EV_SET(&ev->change, ev->fd, ev->flags, EV_DELETE, 0, 0, nullptr);
  return kevent(kqueuefd, &ev->change, 1, nullptr, 0, nullptr) != -1;
}

llarp::ev_io*
llarp_kqueue_loop::create_udp(llarp_udp_io* l, const sockaddr* src)
{
  int fd = udp_bind(src);
  if(fd == -1)
    return nullptr;
  llarp::udp_listener* listener = new llarp::udp_listener(fd, l);
  l->impl                       = listener;
  return listener;
}

bool
llarp_kqueue_loop::add_ev(llarp::ev_io* ev, bool w)
{
  ev->flags = EVFILT_READ;
  EV_SET(&ev->change, ev->fd, EVFILT_READ, EV_ADD, 0, 0, ev);
  if(kevent(kqueuefd, &ev->change, 1, nullptr, 0, nullptr) == -1)
  {
    llarp::LogError("Failed to add event: ", strerror(errno));
    delete ev;
    return false;
  }
  if(w)
  {
    ev->flags |= EVFILT_WRITE;
    EV_SET(&ev->change, ev->fd, EVFILT_WRITE, EV_ADD, 0, 0, ev);
    if(kevent(kqueuefd, &ev->change, 1, nullptr, 0, nullptr) == -1)
    {
      llarp::LogError("Failed to add event: ", strerror(errno));
      delete ev;
      return false;
    }
  }
  handlers.emplace_back(ev);
  return true;
}

bool
llarp_kqueue_loop::udp_close(llarp_udp_io* l)
{
  bool ret      = false;
  auto listener = static_cast< llarp::udp_listener* >(l->impl);
  if(listener)
  {
    // printf("Calling close_ev for [%x] fd[%d]\n", listener, listener->fd);
    ret = close_ev(listener);
    // remove handler
    auto itr = handlers.begin();
    while(itr != handlers.end())
    {
      if(itr->get() == listener)
      {
        itr = handlers.erase(itr);
        ret = true;
      }
      else
        ++itr;
    }
    l->impl = nullptr;
  }
  return ret;
}

void
llarp_kqueue_loop::stop()
{
  auto itr = handlers.begin();
  while(itr != handlers.end())
  {
    close_ev(itr->get());
    itr = handlers.erase(itr);
  }

  if(kqueuefd != -1)
    ::close(kqueuefd);

  kqueuefd = -1;
}<|MERGE_RESOLUTION|>--- conflicted
+++ resolved
@@ -374,25 +374,14 @@
       llarp::ev_io* ev = static_cast< llarp::ev_io* >(events[idx].udata);
       if(ev)
       {
-<<<<<<< HEAD
-        if(events[idx.filter] & EV_EOF == 0)
-=======
-        if(events[idx].filter & EV_ERROR)
+        if(events[idx].filter & EVFILT_WRITE)
         {
-          ev->error();
+          ev->flush_write_buffers(events[idx].data);
         }
-        else if((events[idx].filter & EV_EOF) == 0)
->>>>>>> 75c7c125
+        if(events[idx].filter & EVFILT_READ)
         {
-          if(events[idx].filter & EVFILT_WRITE)
-          {
-            ev->flush_write_buffers(events[idx].data);
-          }
-          if(events[idx].filter & EVFILT_READ)
-          {
-            ev->read(readbuf,
-                     std::min(sizeof(readbuf), size_t(events[idx].data)));
-          }
+          ev->read(readbuf,
+                   std::min(sizeof(readbuf), size_t(events[idx].data)));
         }
       }
       ++idx;
