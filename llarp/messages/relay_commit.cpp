#include <messages/relay_commit.hpp>

#include <messages/path_confirm.hpp>
#include <path/path.hpp>
#include <router/abstractrouter.hpp>
#include <util/bencode.hpp>
#include <util/buffer.hpp>
#include <util/logger.hpp>
#include <util/logic.hpp>
#include <nodedb.hpp>

namespace llarp
{
  LR_CommitMessage::~LR_CommitMessage()
  {
  }

  bool
  LR_CommitMessage::DecodeKey(const llarp_buffer_t& key, llarp_buffer_t* buf)
  {
    if(key == "c")
    {
      return BEncodeReadArray(frames, buf);
    }
    bool read = false;
    if(!BEncodeMaybeReadVersion("v", version, LLARP_PROTO_VERSION, read, key,
                                buf))
      return false;

    return read;
  }

  void
  LR_CommitMessage::Clear()
  {
    frames[0].Clear();
    frames[1].Clear();
    frames[2].Clear();
    frames[3].Clear();
    frames[4].Clear();
    frames[5].Clear();
    frames[6].Clear();
    frames[7].Clear();
  }

  bool
  LR_CommitMessage::BEncode(llarp_buffer_t* buf) const
  {
    if(!bencode_start_dict(buf))
      return false;
    // msg type
    if(!BEncodeWriteDictMsgType(buf, "a", "c"))
      return false;
    // frames
    if(!BEncodeWriteDictArray("c", frames, buf))
      return false;
    // version
    if(!bencode_write_version_entry(buf))
      return false;

    return bencode_end(buf);
  }

  bool
  LR_CommitMessage::HandleMessage(AbstractRouter* router) const
  {
    if(frames.size() != path::max_len)
    {
      llarp::LogError("LRCM invalid number of records, ", frames.size(),
                      "!=", path::max_len);
      return false;
    }
    if(!router->pathContext().AllowingTransit())
    {
      llarp::LogError("got LRCM when not permitting transit");
      return false;
    }
    return AsyncDecrypt(&router->pathContext());
  }

  bool
  LR_CommitRecord::BEncode(llarp_buffer_t* buf) const
  {
    if(!bencode_start_dict(buf))
      return false;

    if(!BEncodeWriteDictEntry("c", commkey, buf))
      return false;
    if(!BEncodeWriteDictEntry("i", nextHop, buf))
      return false;
    if(lifetime > 10 && lifetime < 600)
    {
      if(!BEncodeWriteDictInt("i", lifetime, buf))
        return false;
    }
    if(!BEncodeWriteDictEntry("n", tunnelNonce, buf))
      return false;
    if(!BEncodeWriteDictEntry("r", rxid, buf))
      return false;
    if(!BEncodeWriteDictEntry("t", txid, buf))
      return false;
    if(nextRC)
    {
      if(!BEncodeWriteDictEntry("u", *nextRC, buf))
        return false;
    }
    if(!bencode_write_version_entry(buf))
      return false;
    if(work && !BEncodeWriteDictEntry("w", *work, buf))
      return false;

    return bencode_end(buf);
  }

  bool
  LR_CommitRecord::OnKey(dict_reader* r, llarp_buffer_t* key)
  {
    if(!key)
      return true;

    LR_CommitRecord* self = static_cast< LR_CommitRecord* >(r->user);

    bool read = false;

    if(!BEncodeMaybeReadDictEntry("c", self->commkey, read, *key, r->buffer))
      return false;
    if(!BEncodeMaybeReadDictEntry("i", self->nextHop, read, *key, r->buffer))
      return false;
    if(!BEncodeMaybeReadDictInt("l", self->lifetime, read, *key, r->buffer))
      return false;
    if(!BEncodeMaybeReadDictEntry("n", self->tunnelNonce, read, *key,
                                  r->buffer))
      return false;
    if(!BEncodeMaybeReadDictEntry("r", self->rxid, read, *key, r->buffer))
      return false;
    if(!BEncodeMaybeReadDictEntry("t", self->txid, read, *key, r->buffer))
      return false;
    if(*key == "u")
    {
      self->nextRC = std::make_unique< RouterContact >();
      return self->nextRC->BDecode(r->buffer);
    }
    if(!BEncodeMaybeReadVersion("v", self->version, LLARP_PROTO_VERSION, read,
                                *key, r->buffer))
      return false;
    if(*key == "w")
    {
      // check for duplicate
      if(self->work)
      {
        llarp::LogWarn("duplicate POW in LRCR");
        return false;
      }

      self->work = std::make_unique< PoW >();
      return self->work->BDecode(r->buffer);
    }
    return read;
  }

  bool
  LR_CommitRecord::BDecode(llarp_buffer_t* buf)
  {
    dict_reader r;
    r.user   = this;
    r.on_key = &OnKey;
    return bencode_read_dict(buf, &r);
  }

  bool
  LR_CommitRecord::operator==(const LR_CommitRecord& other) const
  {
    if(work && other.work)
    {
      if(*work != *other.work)
        return false;
    }
    return nextHop == other.nextHop && commkey == other.commkey
        && txid == other.txid && rxid == other.rxid;
  }

  struct LRCMFrameDecrypt
  {
    typedef llarp::path::PathContext Context;
    typedef llarp::path::TransitHop Hop;
    typedef AsyncFrameDecrypter< LRCMFrameDecrypt > Decrypter;
    std::unique_ptr< Decrypter > decrypter;
    std::array< EncryptedFrame, 8 > frames;
    Context* context;
    // decrypted record
    LR_CommitRecord record;
    // the actual hop
    std::shared_ptr< Hop > hop;

    LRCMFrameDecrypt(Context* ctx, Decrypter* dec,
                     const LR_CommitMessage* commit)
        : decrypter(dec)
        , frames(commit->frames)
        , context(ctx)
        , hop(std::make_shared< Hop >())
    {
      hop->info.downstream = commit->session->GetPubKey();
    }

    ~LRCMFrameDecrypt()
    {
    }

    /// this is done from logic thread
    static void
    SendLRCM(void* user)
    {
      std::shared_ptr< LRCMFrameDecrypt > self(
          static_cast< LRCMFrameDecrypt* >(user));
      if(!self->context->Router()->ConnectionToRouterAllowed(
             self->hop->info.upstream))
      {
        // we are not allowed to forward it ... now what?
        llarp::LogError("path to ", self->hop->info.upstream,
                        "not allowed, dropping build request on the floor");
        return;
      }
      // persist sessions to upstream and downstream routers until the commit
      // ends
      self->context->Router()->PersistSessionUntil(
          self->hop->info.downstream, self->hop->ExpireTime() + 10000);
      self->context->Router()->PersistSessionUntil(
          self->hop->info.upstream, self->hop->ExpireTime() + 10000);
      // put hop
      self->context->PutTransitHop(self->hop);
      // if we have an rc for this hop...
      if(self->record.nextRC)
      {
        // ... and it matches the next hop ...
        if(self->record.nextHop == self->record.nextRC->pubkey)
        {
          // ... and it's valid
          const auto now = self->context->Router()->Now();
          if(self->record.nextRC->IsPublicRouter()
             && self->record.nextRC->Verify(self->context->GetCrypto(), now))
          {
            llarp_nodedb* n        = self->context->Router()->nodedb();
            const RouterContact rc = std::move(*self->record.nextRC);
            // store it into netdb if we don't have it
            if(!n->Has(rc.pubkey))
            {
              std::function< void(std::shared_ptr< LRCMFrameDecrypt >) > cb =
                  [](std::shared_ptr< LRCMFrameDecrypt > ctx) {
                    ctx->context->ForwardLRCM(ctx->hop->info.upstream,
                                              ctx->frames);
                    ctx->hop = nullptr;
                  };
              llarp::Logic* logic = self->context->Router()->logic();
              n->InsertAsync(rc, logic, std::bind(cb, self));
              return;
            }
          }
        }
      }
      // forward to next hop
      self->context->ForwardLRCM(self->hop->info.upstream, self->frames);
      self->hop = nullptr;
    }

    // this is called from the logic thread
    static void
    SendPathConfirm(void* user)
    {
      std::unique_ptr< LRCMFrameDecrypt > self(
          static_cast< LRCMFrameDecrypt* >(user));
      // persist session to downstream until path expiration
      self->context->Router()->PersistSessionUntil(
          self->hop->info.downstream, self->hop->ExpireTime() + 10000);
      // put hop
      self->context->PutTransitHop(self->hop);
      // send path confirmation
      llarp::routing::PathConfirmMessage confirm(self->hop->lifetime);
      if(!self->hop->SendRoutingMessage(confirm, self->context->Router()))
      {
        llarp::LogError("failed to send path confirmation for ",
                        self->hop->info);
      }
      self->hop = nullptr;
    }

    static void
    HandleDecrypted(llarp_buffer_t* buf, LRCMFrameDecrypt* self)
    {
      auto now   = self->context->Router()->Now();
      auto& info = self->hop->info;
      if(!buf)
      {
        llarp::LogError("LRCM decrypt failed from ", info.downstream);
        delete self;
        return;
      }
      buf->cur = buf->base + EncryptedFrameOverheadSize;
      llarp::LogDebug("decrypted LRCM from ", info.downstream);
      // successful decrypt
      if(!self->record.BDecode(buf))
      {
        llarp::LogError("malformed frame inside LRCM from ", info.downstream);
        delete self;
        return;
      }

      info.txID     = self->record.txid;
      info.rxID     = self->record.rxid;
      info.upstream = self->record.nextHop;
      if(self->context->HasTransitHop(info))
      {
        llarp::LogError("duplicate transit hop ", info);
        delete self;
        return;
      }
      // generate path key as we are in a worker thread
      auto crypto = self->context->GetCrypto();
      if(!crypto->dh_server(self->hop->pathKey, self->record.commkey,
                            self->context->EncryptionSecretKey(),
                            self->record.tunnelNonce))
      {
        llarp::LogError("LRCM DH Failed ", info);
        delete self;
        return;
      }
      // generate hash of hop key for nonce mutation
      crypto->shorthash(self->hop->nonceXOR,
                        llarp_buffer_t(self->hop->pathKey));
      using namespace std::placeholders;
      if(self->record.work
         && self->record.work->IsValid(
             std::bind(&Crypto::shorthash, crypto, _1, _2), now))
      {
        llarp::LogDebug("LRCM extended lifetime by ",
                        self->record.work->extendedLifetime, " seconds for ",
                        info);
        self->hop->lifetime += 1000 * self->record.work->extendedLifetime;
      }
      else if(self->record.lifetime < 600 && self->record.lifetime > 10)
      {
        self->hop->lifetime = self->record.lifetime;
        llarp::LogDebug("LRCM short lifespan set to ", self->hop->lifetime,
                        " seconds for ", info);
      }

      // TODO: check if we really want to accept it
      self->hop->started = now;

      size_t sz = self->frames[0].size();
      // shift
      std::array< EncryptedFrame, 8 > frames;
      frames[0] = self->frames[1];
      frames[1] = self->frames[2];
      frames[2] = self->frames[3];
      frames[3] = self->frames[4];
      frames[4] = self->frames[5];
      frames[5] = self->frames[6];
      frames[6] = self->frames[7];
      // put our response on the end
      frames[7] = EncryptedFrame(sz - EncryptedFrameOverheadSize);
      // random junk for now
      frames[7].Randomize();
      self->frames = std::move(frames);
      if(self->context->HopIsUs(info.upstream))
      {
        // we are the farthest hop
        llarp::LogDebug("We are the farthest hop for ", info);
        // send a LRAM down the path
<<<<<<< HEAD
        self->context->GetLogic()->queue_job({self, &SendPathConfirm});
=======
        self->context->logic()->queue_job({self, &SendPathConfirm});
>>>>>>> 03865e76
      }
      else
      {
        // forward upstream
        // we are still in the worker thread so post job to logic
<<<<<<< HEAD
        self->context->GetLogic()->queue_job({self, &SendLRCM});
=======
        self->context->logic()->queue_job({self, &SendLRCM});
>>>>>>> 03865e76
      }
    }
  };

  bool
  LR_CommitMessage::AsyncDecrypt(llarp::path::PathContext* context) const
  {
    LRCMFrameDecrypt::Decrypter* decrypter = new LRCMFrameDecrypt::Decrypter(
        context->GetCrypto(), context->EncryptionSecretKey(),
        &LRCMFrameDecrypt::HandleDecrypted);
    // copy frames so we own them
    LRCMFrameDecrypt* frameDecrypt =
        new LRCMFrameDecrypt(context, decrypter, this);

    // decrypt frames async
    decrypter->AsyncDecrypt(context->Worker(), frameDecrypt->frames[0],
                            frameDecrypt);
    return true;
  }
}  // namespace llarp<|MERGE_RESOLUTION|>--- conflicted
+++ resolved
@@ -366,21 +366,13 @@
         // we are the farthest hop
         llarp::LogDebug("We are the farthest hop for ", info);
         // send a LRAM down the path
-<<<<<<< HEAD
-        self->context->GetLogic()->queue_job({self, &SendPathConfirm});
-=======
         self->context->logic()->queue_job({self, &SendPathConfirm});
->>>>>>> 03865e76
       }
       else
       {
         // forward upstream
         // we are still in the worker thread so post job to logic
-<<<<<<< HEAD
-        self->context->GetLogic()->queue_job({self, &SendLRCM});
-=======
         self->context->logic()->queue_job({self, &SendLRCM});
->>>>>>> 03865e76
       }
     }
   };
@@ -389,7 +381,7 @@
   LR_CommitMessage::AsyncDecrypt(llarp::path::PathContext* context) const
   {
     LRCMFrameDecrypt::Decrypter* decrypter = new LRCMFrameDecrypt::Decrypter(
-        context->GetCrypto(), context->EncryptionSecretKey(),
+        context->crypto(), context->EncryptionSecretKey(),
         &LRCMFrameDecrypt::HandleDecrypted);
     // copy frames so we own them
     LRCMFrameDecrypt* frameDecrypt =
