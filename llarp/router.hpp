#ifndef LLARP_ROUTER_HPP
#define LLARP_ROUTER_HPP
#include <llarp/dht.h>
#include <llarp/nodedb.hpp>
#include <llarp/router_contact.hpp>
#include <llarp/path.hpp>
#include <llarp/link_layer.hpp>

#include <functional>
#include <list>
#include <map>
#include <vector>
#include <unordered_map>

#include <llarp/dht.hpp>
#include <llarp/handlers/tun.hpp>
#include <llarp/link_message.hpp>
#include <llarp/routing/handler.hpp>
#include <llarp/service.hpp>
#include <llarp/establish_job.hpp>
#include <llarp/profiling.hpp>

#include "crypto.hpp"
#include "fs.hpp"
#include "mem.hpp"

bool
llarp_findOrCreateEncryption(llarp_crypto *crypto, const char *fpath,
                             llarp::SecretKey &encryption);

struct TryConnectJob;

struct llarp_router
{
  bool ready;
  // transient iwp encryption key
  fs::path transport_keyfile = "transport.key";

  // nodes to connect to on startup
  std::map< std::string, fs::path > connect;

  // long term identity key
  fs::path ident_keyfile = "identity.key";

  fs::path encryption_keyfile = "encryption.key";

  // path to write our self signed rc to
  fs::path our_rc_file = "rc.signed";

  // our router contact
  llarp::RouterContact _rc;

  const llarp::RouterContact &
  rc() const
  {
    return _rc;
  }

  // our ipv4 public setting
  bool publicOverride = false;
  struct sockaddr_in ip4addr;
  llarp::AddressInfo addrInfo;

  llarp_ev_loop *netloop;
  llarp_threadpool *tp;
  llarp_logic *logic;
  llarp_crypto crypto;
  llarp::path::PathContext paths;
  llarp::SecretKey identity;
  llarp::SecretKey encryption;
  llarp_threadpool *disk;
  llarp_dht_context *dht = nullptr;

  llarp_nodedb *nodedb;

  // buffer for serializing link messages
  byte_t linkmsg_buffer[MAX_LINK_MSG_SIZE];

  /// always maintain this many connections to other routers
  size_t minConnectedRouters = 5;
  /// hard upperbound limit on the number of router to router connections
  size_t maxConnectedRouters = 2000;

  int minRequiredRouters = 4;

  // should we be sending padded messages every interval?
  bool sendPadding = false;

  uint32_t ticker_job_id = 0;

  llarp::InboundMessageParser inbound_link_msg_parser;
  llarp::routing::InboundMessageParser inbound_routing_msg_parser;

  llarp::service::Context hiddenServiceContext;

<<<<<<< HEAD
  std::string defaultIfAddr = "auto";
  std::string defaultIfName = "auto";
=======
  std::string defaultIfAddr   = "10.200.0.1/24";
  std::string defaultIfName   = "lokitun0";
  bool disableDefaultEndpoint = false;
>>>>>>> 0b0278a3

  bool
  CreateDefaultHiddenService();

<<<<<<< HEAD
  bool
  ShouldCreateDefaultHiddenService();

=======
>>>>>>> 0b0278a3
  std::unique_ptr< llarp::ILinkLayer > outboundLink;
  std::vector< std::unique_ptr< llarp::ILinkLayer > > inboundLinks;

  llarp::Profiling routerProfiling;
  fs::path routerProfilesFile = "profiles.dat";

  typedef std::queue< std::vector< byte_t > > MessageQueue;

  /// outbound message queue
  std::unordered_map< llarp::RouterID, MessageQueue, llarp::RouterID::Hash >
      outboundMessageQueue;

  /// loki verified routers
  std::unordered_map< llarp::RouterID, llarp::RouterContact,
                      llarp::RouterID::Hash >
      validRouters;

  // pending establishing session with routers
  std::unordered_map< llarp::RouterID, std::unique_ptr< TryConnectJob >,
                      llarp::RouterID::Hash >
      pendingEstablishJobs;

  // sessions to persist -> timestamp to end persist at
  std::unordered_map< llarp::RouterID, llarp_time_t, llarp::RouterID::Hash >
      m_PersistingSessions;

  llarp_router();
  virtual ~llarp_router();

  void HandleLinkSessionEstablished(llarp::RouterContact);

  bool
  HandleRecvLinkMessageBuffer(llarp::ILinkSession *from, llarp_buffer_t msg);

  void
  AddInboundLink(std::unique_ptr< llarp::ILinkLayer > &link);

  bool
  InitOutboundLink();

  /// initialize us as a service node
  void
  InitServiceNode();

  void
  Close();

  bool
  LoadHiddenServiceConfig(const char *fname);

  bool
  AddHiddenService(const llarp::service::Config::section_t &config);

  bool
  Ready();

  void
  Run();

  void
  PersistSessionUntil(const llarp::RouterID &remote, llarp_time_t until);

  static void
  ConnectAll(void *user, uint64_t orig, uint64_t left);

  bool
  EnsureIdentity();

  bool
  EnsureEncryptionKey();

  bool
  SaveRC();

  const byte_t *
  pubkey() const
  {
    return llarp::seckey_topublic(identity);
  }

  void
  OnConnectTimeout(const llarp::RouterID &remote);

  bool
  HasPendingConnectJob(const llarp::RouterID &remote);

  void
  try_connect(fs::path rcfile);

  bool
  ReloadConfig(const llarp_config *conf);

  /// send to remote router or queue for sending
  /// returns false on overflow
  /// returns true on successful queue
  /// NOT threadsafe
  /// MUST be called in the logic thread
  bool
  SendToOrQueue(const llarp::RouterID &remote, const llarp::ILinkMessage *msg);

  /// sendto or drop
  void
  SendTo(llarp::RouterID remote, const llarp::ILinkMessage *msg,
         llarp::ILinkLayer *chosen);

  /// manually flush outbound message queue for just 1 router
  void
  FlushOutboundFor(const llarp::RouterID &remote,
                   llarp::ILinkLayer *chosen = nullptr);

  /// manually discard all pending messages to remote router
  void
  DiscardOutboundFor(const llarp::RouterID &remote);

  /// try establishing a session to a remote router
  void
  TryEstablishTo(const llarp::RouterID &remote);

  /// flush outbound message queue
  void
  FlushOutbound();

  /// called by link when a remote session is expunged
  void
  SessionClosed(const llarp::RouterID &remote);

  /// call internal router ticker
  void
  Tick();

  /// schedule ticker to call i ms from now
  void
  ScheduleTicker(uint64_t i = 1000);

  llarp::ILinkLayer *
  GetLinkWithSessionByPubkey(const llarp::RouterID &remote);

  void
  ConnectToRandomRouters(int N);

  size_t
  NumberOfConnectedRouters() const;

  bool
  GetRandomConnectedRouter(llarp::RouterContact &result) const;

  void
  async_verify_RC(const llarp::RouterContact &rc);

  void
  HandleDHTLookupForSendTo(llarp::RouterID remote,
                           const std::vector< llarp::RouterContact > &results);

  bool
  HasSessionTo(const llarp::RouterID &remote) const;

  void
  HandleDHTLookupForTryEstablishTo(
      llarp::RouterID remote,
      const std::vector< llarp::RouterContact > &results);

  static void
  on_verify_client_rc(llarp_async_verify_rc *context);

  static void
  on_verify_server_rc(llarp_async_verify_rc *context);

  static void
  handle_router_ticker(void *user, uint64_t orig, uint64_t left);

  static void
  HandleAsyncLoadRCForSendTo(llarp_async_load_rc *async);
};

#endif<|MERGE_RESOLUTION|>--- conflicted
+++ resolved
@@ -93,24 +93,16 @@
 
   llarp::service::Context hiddenServiceContext;
 
-<<<<<<< HEAD
   std::string defaultIfAddr = "auto";
   std::string defaultIfName = "auto";
-=======
-  std::string defaultIfAddr   = "10.200.0.1/24";
-  std::string defaultIfName   = "lokitun0";
   bool disableDefaultEndpoint = false;
->>>>>>> 0b0278a3
 
   bool
   CreateDefaultHiddenService();
 
-<<<<<<< HEAD
   bool
   ShouldCreateDefaultHiddenService();
 
-=======
->>>>>>> 0b0278a3
   std::unique_ptr< llarp::ILinkLayer > outboundLink;
   std::vector< std::unique_ptr< llarp::ILinkLayer > > inboundLinks;
 
