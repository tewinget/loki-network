#include <service/protocol.hpp>
#include <path/path.hpp>
#include <routing/handler.hpp>
#include <util/buffer.hpp>
#include <util/logic.hpp>
#include <util/mem.hpp>
#include <util/memfn.hpp>
#include <utility>

namespace llarp
{
  namespace service
  {
    ProtocolMessage::ProtocolMessage()
    {
      tag.Zero();
    }

    ProtocolMessage::ProtocolMessage(const ConvoTag& t) : tag(t)
    {
    }

    ProtocolMessage::~ProtocolMessage() = default;

    void
    ProtocolMessage::PutBuffer(const llarp_buffer_t& buf)
    {
      payload.resize(buf.sz);
      memcpy(payload.data(), buf.base, buf.sz);
    }

    void
    ProtocolMessage::ProcessAsync(path::Path_ptr path, PathID_t from,
                                  std::shared_ptr< ProtocolMessage > self)
    {
      if(!self->handler->HandleDataMessage(path, from, self))
        LogWarn("failed to handle data message from ", path->Name());
    }

    bool
    ProtocolMessage::DecodeKey(const llarp_buffer_t& k, llarp_buffer_t* buf)
    {
      bool read = false;
      if(!BEncodeMaybeReadDictInt("a", proto, read, k, buf))
        return false;
      if(k == "d")
      {
        llarp_buffer_t strbuf;
        if(!bencode_read_string(buf, &strbuf))
          return false;
        PutBuffer(strbuf);
        return true;
      }
      if(!BEncodeMaybeReadDictEntry("i", introReply, read, k, buf))
        return false;
      if(!BEncodeMaybeReadDictInt("n", seqno, read, k, buf))
        return false;
      if(!BEncodeMaybeReadDictEntry("s", sender, read, k, buf))
        return false;
      if(!BEncodeMaybeReadDictEntry("t", tag, read, k, buf))
        return false;
      if(!BEncodeMaybeReadDictInt("v", version, read, k, buf))
        return false;
      return read;
    }

    bool
    ProtocolMessage::BEncode(llarp_buffer_t* buf) const
    {
      if(!bencode_start_dict(buf))
        return false;
      if(!BEncodeWriteDictInt("a", proto, buf))
        return false;
      if(!bencode_write_bytestring(buf, "d", 1))
        return false;
      if(!bencode_write_bytestring(buf, payload.data(), payload.size()))
        return false;
      if(!BEncodeWriteDictEntry("i", introReply, buf))
        return false;
      if(!BEncodeWriteDictInt("n", seqno, buf))
        return false;
      if(!BEncodeWriteDictEntry("s", sender, buf))
        return false;
      if(!tag.IsZero())
      {
        if(!BEncodeWriteDictEntry("t", tag, buf))
          return false;
      }
      if(!BEncodeWriteDictInt("v", version, buf))
        return false;
      return bencode_end(buf);
    }

    ProtocolFrame::~ProtocolFrame() = default;

    bool
    ProtocolFrame::BEncode(llarp_buffer_t* buf) const
    {
      if(!bencode_start_dict(buf))
        return false;

      if(!BEncodeWriteDictMsgType(buf, "A", "H"))
        return false;
      if(!C.IsZero())
      {
        if(!BEncodeWriteDictEntry("C", C, buf))
          return false;
      }
      if(D.size() > 0)
      {
        if(!BEncodeWriteDictEntry("D", D, buf))
          return false;
      }
      if(!BEncodeWriteDictEntry("F", F, buf))
        return false;
      if(!N.IsZero())
      {
        if(!BEncodeWriteDictEntry("N", N, buf))
          return false;
      }
      if(R)
      {
        if(!BEncodeWriteDictInt("R", R, buf))
          return false;
      }
      if(!T.IsZero())
      {
        if(!BEncodeWriteDictEntry("T", T, buf))
          return false;
      }
      if(!BEncodeWriteDictInt("V", version, buf))
        return false;
      if(!BEncodeWriteDictEntry("Z", Z, buf))
        return false;
      return bencode_end(buf);
    }

    bool
    ProtocolFrame::DecodeKey(const llarp_buffer_t& key, llarp_buffer_t* val)
    {
      bool read = false;
      if(key == "A")
      {
        llarp_buffer_t strbuf;
        if(!bencode_read_string(val, &strbuf))
          return false;
        if(strbuf.sz != 1)
          return false;
        return *strbuf.cur == 'H';
      }
      if(!BEncodeMaybeReadDictEntry("D", D, read, key, val))
        return false;
      if(!BEncodeMaybeReadDictEntry("F", F, read, key, val))
        return false;
      if(!BEncodeMaybeReadDictEntry("C", C, read, key, val))
        return false;
      if(!BEncodeMaybeReadDictEntry("N", N, read, key, val))
        return false;
      if(!BEncodeMaybeReadDictInt("S", S, read, key, val))
        return false;
      if(!BEncodeMaybeReadDictInt("R", R, read, key, val))
        return false;
      if(!BEncodeMaybeReadDictEntry("T", T, read, key, val))
        return false;
      if(!BEncodeMaybeReadVersion("V", version, LLARP_PROTO_VERSION, read, key,
                                  val))
        return false;
      if(!BEncodeMaybeReadDictEntry("Z", Z, read, key, val))
        return false;
      return read;
    }

    bool
    ProtocolFrame::DecryptPayloadInto(const SharedSecret& sharedkey,
                                      ProtocolMessage& msg) const
    {
      Encrypted_t tmp = D;
      auto buf        = tmp.Buffer();
      CryptoManager::instance()->xchacha20(*buf, sharedkey, N);
      return bencode_decode_dict(msg, buf);
    }

    bool
    ProtocolFrame::Sign(const Identity& localIdent)
    {
      Z.Zero();
      std::array< byte_t, MAX_PROTOCOL_MESSAGE_SIZE > tmp;
      llarp_buffer_t buf(tmp);
      // encode
      if(!BEncode(&buf))
      {
        LogError("message too big to encode");
        return false;
      }
      // rewind
      buf.sz  = buf.cur - buf.base;
      buf.cur = buf.base;
      // sign
      return localIdent.Sign(Z, buf);
    }

    bool
    ProtocolFrame::EncryptAndSign(const ProtocolMessage& msg,
                                  const SharedSecret& sessionKey,
                                  const Identity& localIdent)
    {
      std::array< byte_t, MAX_PROTOCOL_MESSAGE_SIZE > tmp;
      llarp_buffer_t buf(tmp);
      // encode message
      if(!msg.BEncode(&buf))
      {
        LogError("message too big to encode");
        return false;
      }
      // rewind
      buf.sz  = buf.cur - buf.base;
      buf.cur = buf.base;
      // encrypt
      CryptoManager::instance()->xchacha20(buf, sessionKey, N);
      // put encrypted buffer
      D = buf;
      // zero out signature
      Z.Zero();
      llarp_buffer_t buf2(tmp);
      // encode frame
      if(!BEncode(&buf2))
      {
        LogError("frame too big to encode");
        DumpBuffer(buf2);
        return false;
      }
      // rewind
      buf2.sz  = buf2.cur - buf2.base;
      buf2.cur = buf2.base;
      // sign
      if(!localIdent.Sign(Z, buf2))
      {
        LogError("failed to sign? wtf?!");
        return false;
      }
      return true;
    }

    struct AsyncFrameDecrypt
    {
      path::Path_ptr path;
      std::shared_ptr< Logic > logic;
      std::shared_ptr< ProtocolMessage > msg;
      const Identity& m_LocalIdentity;
      IDataHandler* handler;
      const ProtocolFrame frame;
      const Introduction fromIntro;

      AsyncFrameDecrypt(std::shared_ptr< Logic > l, const Identity& localIdent,
                        IDataHandler* h, std::shared_ptr< ProtocolMessage > m,
                        const ProtocolFrame& f, const Introduction& recvIntro)
          : logic(std::move(l))
          , msg(std::move(m))
          , m_LocalIdentity(localIdent)
          , handler(h)
          , frame(f)
          , fromIntro(recvIntro)
      {
      }

      static void
      Work(void* user)
      {
        auto* self  = static_cast< AsyncFrameDecrypt* >(user);
        auto crypto = CryptoManager::instance();
        SharedSecret K;
        SharedSecret sharedKey;
        // copy
        ProtocolFrame frame(self->frame);
        if(!crypto->pqe_decrypt(self->frame.C, K,
                                pq_keypair_to_secret(self->m_LocalIdentity.pq)))
        {
          LogError("pqke failed C=", self->frame.C);
          self->msg.reset();
          delete self;
          return;
        }
        // decrypt
        auto buf = frame.D.Buffer();
        crypto->xchacha20(*buf, K, self->frame.N);
        if(!bencode_decode_dict(*self->msg, buf))
        {
          LogError("failed to decode inner protocol message");
          DumpBuffer(*buf);
          self->msg.reset();
          delete self;
          return;
        }
        // verify signature of outer message after we parsed the inner message
        if(!self->frame.Verify(self->msg->sender))
        {
          LogError("intro frame has invalid signature Z=", self->frame.Z,
                   " from ", self->msg->sender.Addr());
          Dump< MAX_PROTOCOL_MESSAGE_SIZE >(self->frame);
          Dump< MAX_PROTOCOL_MESSAGE_SIZE >(*self->msg);
          self->msg.reset();
          delete self;
          return;
        }

<<<<<<< HEAD
        if(self->frame.T != self->msg->tag)
        {
          LogError("convotag missmatch: ", self->frame.T,
                   " != ", self->msg->tag);
          self->msg.reset();
          delete self;
          return;
        }

=======
>>>>>>> 3f868f2c
        if(self->handler->HasConvoTag(self->msg->tag))
        {
          LogError("dropping duplicate convo tag T=", self->msg->tag);
          // TODO: send convotag reset
          self->msg.reset();
          delete self;
          return;
        }

        // PKE (A, B, N)
        SharedSecret sharedSecret;
        path_dh_func dh_server =
            util::memFn(&Crypto::dh_server, CryptoManager::instance());

        if(!self->m_LocalIdentity.KeyExchange(dh_server, sharedSecret,
                                              self->msg->sender, self->frame.N))
        {
          LogError("x25519 key exchange failed");
          Dump< MAX_PROTOCOL_MESSAGE_SIZE >(self->frame);
          self->msg.reset();
          delete self;
          return;
        }
        std::array< byte_t, 64 > tmp;
        // K
        std::copy(K.begin(), K.end(), tmp.begin());
        // S = HS( K + PKE( A, B, N))
        std::copy(sharedSecret.begin(), sharedSecret.end(), tmp.begin() + 32);
        crypto->shorthash(sharedKey, llarp_buffer_t(tmp));

        self->handler->PutIntroFor(self->msg->tag, self->msg->introReply);
        self->handler->PutReplyIntroFor(self->msg->tag, self->fromIntro);
        self->handler->PutSenderFor(self->msg->tag, self->msg->sender, true);
        self->handler->PutCachedSessionKeyFor(self->msg->tag, sharedKey);

        self->msg->handler                     = self->handler;
        std::shared_ptr< ProtocolMessage > msg = std::move(self->msg);
        path::Path_ptr path                    = std::move(self->path);
        const PathID_t from                    = self->frame.F;
        self->logic->queue_func(
            [=]() { ProtocolMessage::ProcessAsync(path, from, msg); });
        delete self;
      }
    };

    ProtocolFrame&
    ProtocolFrame::operator=(const ProtocolFrame& other)
    {
      C       = other.C;
      D       = other.D;
      F       = other.F;
      N       = other.N;
      Z       = other.Z;
      T       = other.T;
      R       = other.R;
      S       = other.S;
      version = other.version;
      return *this;
    }

    bool
    ProtocolFrame::AsyncDecryptAndVerify(
        std::shared_ptr< Logic > logic, path::Path_ptr recvPath,
        const std::shared_ptr< llarp::thread::ThreadPool >& worker,
        const Identity& localIdent, IDataHandler* handler) const
    {
      auto msg = std::make_shared< ProtocolMessage >();
      if(T.IsZero())
      {
        LogInfo("Got protocol frame with new convo");
        // we need to dh
        auto dh  = new AsyncFrameDecrypt(logic, localIdent, handler, msg, *this,
                                        recvPath->intro);
        dh->path = recvPath;
        return worker->addJob(std::bind(&AsyncFrameDecrypt::Work, dh));
      }
      SharedSecret shared;
      if(!handler->GetCachedSessionKeyFor(T, shared))
      {
        LogError("No cached session for T=", T);
        return false;
      }
      ServiceInfo si;
      if(!handler->GetSenderFor(T, si))
      {
        LogError("No sender for T=", T);
        return false;
      }
      if(!Verify(si))
      {
        LogError("Signature failure from ", si.Addr());
        return false;
      }
      if(!DecryptPayloadInto(shared, *msg))
      {
        LogError("failed to decrypt message");
        return false;
      }
      if(T != msg->tag && !msg->tag.IsZero())
      {
        LogError("convotag missmatch: ", T, " != ", msg->tag);
        return false;
      }
      msg->handler            = handler;
      const PathID_t fromPath = F;
      logic->queue_func(
          [=]() { ProtocolMessage::ProcessAsync(recvPath, fromPath, msg); });
      return true;
    }

    bool
    ProtocolFrame::operator==(const ProtocolFrame& other) const
    {
      return C == other.C && D == other.D && N == other.N && Z == other.Z
          && T == other.T && S == other.S && version == other.version;
    }

    bool
    ProtocolFrame::Verify(const ServiceInfo& svc) const
    {
      ProtocolFrame copy(*this);
      // save signature
      // zero out signature for verify
      copy.Z.Zero();
      // serialize
      std::array< byte_t, MAX_PROTOCOL_MESSAGE_SIZE > tmp;
      llarp_buffer_t buf(tmp);
      if(!copy.BEncode(&buf))
      {
        LogError("bencode fail");
        return false;
      }

      // rewind buffer
      buf.sz  = buf.cur - buf.base;
      buf.cur = buf.base;
      // verify
      return svc.Verify(buf, Z);
    }

    bool
    ProtocolFrame::HandleMessage(routing::IMessageHandler* h,
                                 ABSL_ATTRIBUTE_UNUSED AbstractRouter* r) const
    {
      return h->HandleHiddenServiceFrame(*this);
    }

  }  // namespace service
}  // namespace llarp<|MERGE_RESOLUTION|>--- conflicted
+++ resolved
@@ -303,18 +303,6 @@
           return;
         }
 
-<<<<<<< HEAD
-        if(self->frame.T != self->msg->tag)
-        {
-          LogError("convotag missmatch: ", self->frame.T,
-                   " != ", self->msg->tag);
-          self->msg.reset();
-          delete self;
-          return;
-        }
-
-=======
->>>>>>> 3f868f2c
         if(self->handler->HasConvoTag(self->msg->tag))
         {
           LogError("dropping duplicate convo tag T=", self->msg->tag);
