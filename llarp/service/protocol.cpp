--- conflicted
+++ resolved
@@ -286,12 +286,8 @@
         crypto->xchacha20(*buf, K, self->frame.N);
         if(!self->msg->BDecode(buf))
         {
-<<<<<<< HEAD
-          llarp::LogError("failed to decode inner protocol message");
-=======
           LogError("failed to decode inner protocol message");
           DumpBuffer(*buf);
->>>>>>> c5c64731
           delete self->msg;
           delete self;
           return;
@@ -299,15 +295,10 @@
         // verify signature of outer message after we parsed the inner message
         if(!self->frame.Verify(crypto, self->msg->sender))
         {
-<<<<<<< HEAD
-          llarp::LogError("intro frame has invalid signature Z=", self->frame.Z,
-                          " from ", self->msg->sender.Addr());
-=======
           LogError("intro frame has invalid signature Z=", self->frame.Z,
                    " from ", self->msg->sender.Addr());
           self->frame.Dump< MAX_PROTOCOL_MESSAGE_SIZE >();
           self->msg->Dump< MAX_PROTOCOL_MESSAGE_SIZE >();
->>>>>>> c5c64731
           delete self->msg;
           delete self;
           return;
