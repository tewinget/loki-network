#include <service/endpoint.hpp>

#include <dht/messages/findintro.hpp>
#include <dht/messages/findrouter.hpp>
#include <dht/messages/gotintro.hpp>
#include <dht/messages/gotrouter.hpp>
#include <dht/messages/pubintro.hpp>
#include <messages/dht.hpp>
#include <messages/path_transfer.hpp>
#include <nodedb.hpp>
#include <profiling.hpp>
#include <router/abstractrouter.hpp>
#include <service/endpoint_util.hpp>
#include <service/hidden_service_address_lookup.hpp>
#include <service/outbound_context.hpp>
#include <service/protocol.hpp>
#include <util/logic.hpp>
#include <util/str.hpp>
#include <util/buffer.hpp>
#include <hook/shell.hpp>

namespace llarp
{
  namespace service
  {
    Endpoint::Endpoint(const std::string& name, AbstractRouter* r,
                       Context* parent)
        : path::Builder(r, r->dht(), 3, path::default_len)
        , context(parent)
        , m_Router(r)
        , m_Name(name)
    {
      m_Tag.Zero();
    }

    bool
    Endpoint::SetOption(const std::string& k, const std::string& v)
    {
      if(k == "keyfile")
      {
        m_Keyfile = v;
      }
      if(k == "tag")
      {
        m_Tag = v;
        LogInfo("Setting tag to ", v);
      }
      if(k == "prefetch-tag")
      {
        m_PrefetchTags.insert(v);
      }
      if(k == "prefetch-addr")
      {
        Address addr;
        if(addr.FromString(v))
          m_PrefetchAddrs.insert(addr);
      }
      if(k == "min-latency")
      {
        auto val = atoi(v.c_str());
        if(val > 0)
          m_MinPathLatency = val;
      }
      if(k == "bundle-rc")
      {
        m_BundleRC = IsTrueValue(v.c_str());
      }
      if(k == "on-up")
      {
        m_OnUp = hooks::ExecShellBackend(v);
        if(m_OnUp)
          LogInfo(Name(), " added on up script: ", v);
        else
          LogError(Name(), " failed to add on up script");
      }
      if(k == "on-down")
      {
        m_OnDown = hooks::ExecShellBackend(v);
        if(m_OnDown)
          LogInfo(Name(), " added on down script: ", v);
        else
          LogError(Name(), " failed to add on down script");
      }
      if(k == "on-ready")
      {
        m_OnReady = hooks::ExecShellBackend(v);
        if(m_OnReady)
          LogInfo(Name(), " added on ready script: ", v);
        else
          LogError(Name(), " failed to add on ready script");
      }
      return true;
    }

    bool
    Endpoint::IsolateNetwork()
    {
      return false;
    }

    llarp_ev_loop_ptr
    Endpoint::EndpointNetLoop()
    {
      if(m_IsolatedNetLoop)
        return m_IsolatedNetLoop;
      else
        return m_Router->netloop();
    }

    bool
    Endpoint::NetworkIsIsolated() const
    {
      return m_IsolatedLogic && m_IsolatedWorker;
    }

    bool
    Endpoint::SetupIsolatedNetwork(void* user, bool failed)
    {
      return static_cast< Endpoint* >(user)->DoNetworkIsolation(!failed);
    }

    bool
    Endpoint::HasPendingPathToService(const Address& addr) const
    {
      return m_PendingServiceLookups.find(addr)
          != m_PendingServiceLookups.end();
    }

    void
    Endpoint::RegenAndPublishIntroSet(llarp_time_t now, bool forceRebuild)
    {
      std::set< Introduction > I;
      if(!GetCurrentIntroductionsWithFilter(
             I, [now](const service::Introduction& intro) -> bool {
               return now < intro.expiresAt
                   && intro.expiresAt - now > (2 * 60 * 1000);
             }))
      {
        LogWarn("could not publish descriptors for endpoint ", Name(),
                " because we couldn't get enough valid introductions");
        if(ShouldBuildMore(now) || forceRebuild)
          ManualRebuild(1);
        return;
      }
      m_IntroSet.I.clear();
      for(const auto& intro : I)
      {
        if(router->routerProfiling().IsBadForPath(intro.router))
          continue;
        m_IntroSet.I.push_back(intro);
      }
      if(m_IntroSet.I.size() == 0)
      {
        LogWarn("not enough intros to publish introset for ", Name());
        return;
      }
      m_IntroSet.topic = m_Tag;
      if(!m_Identity.SignIntroSet(m_IntroSet, m_Router->crypto(), now))
      {
        LogWarn("failed to sign introset for endpoint ", Name());
        return;
      }
      if(PublishIntroSet(m_Router))
      {
        LogInfo("(re)publishing introset for endpoint ", Name());
      }
      else
      {
        LogWarn("failed to publish intro set for endpoint ", Name());
      }
    }

    bool
    Endpoint::IsReady() const
    {
<<<<<<< HEAD
      const auto now = Now();
      if(m_IntroSet.I.size() == 0)
        return false;
      if(m_IntroSet.IsExpired(now))
        return false;
      return true;
    }

    bool
    Endpoint::IntrosetIsStale() const
    {
      return m_IntroSet.HasExpiredIntros(Now());
=======
      std::for_each(m_SNodeSessions.begin(), m_SNodeSessions.end(),
                    [](auto& x) { x.second->Flush(); });
>>>>>>> c576b8dd
    }

    util::StatusObject
    Endpoint::ExtractStatus() const
    {
      auto obj = path::Builder::ExtractStatus();
      obj.Put("identity", m_Identity.pub.Addr().ToString());

      obj.Put("lastPublished", m_LastPublish);
      obj.Put("lastPublishAttempt", m_LastPublishAttempt);
      obj.Put("introset", m_IntroSet.ExtractStatus());

      if(!m_Tag.IsZero())
        obj.Put("tag", m_Tag.ToString());

      auto putContainer = [](util::StatusObject& o, const std::string& keyname,
                             const auto& container) {
        std::vector< util::StatusObject > objs;
        std::transform(container.begin(), container.end(),
                       std::back_inserter(objs),
                       [](const auto& item) -> util::StatusObject {
                         return item.second->ExtractStatus();
                       });
        o.Put(keyname, objs);
      };
      putContainer(obj, "deadSessions", m_DeadSessions);
      putContainer(obj, "remoteSessions", m_RemoteSessions);
      putContainer(obj, "snodeSessions", m_SNodeSessions);
      putContainer(obj, "lookups", m_PendingLookups);

      util::StatusObject sessionObj{};

      for(const auto& item : m_Sessions)
      {
        std::string k = item.first.ToHex();
        sessionObj.Put(k, item.second.ExtractStatus());
      }

      obj.Put("converstations", sessionObj);
      return obj;
    }

    void
    Endpoint::Tick(llarp_time_t now)
    {
      path::Builder::Tick(now);
      // publish descriptors
      if(ShouldPublishDescriptors(now))
      {
        RegenAndPublishIntroSet(now);
      }
      else if(NumInStatus(path::ePathEstablished) < 3)
      {
        if(m_IntroSet.HasExpiredIntros(now))
          ManualRebuild(1);
      }

      // expire snode sessions
<<<<<<< HEAD
      {
        auto itr = m_SNodeSessions.begin();
        while(itr != m_SNodeSessions.end())
        {
          itr->second->Tick(now);
          if(itr->second->ShouldRemove())
          {
            itr = m_SNodeSessions.erase(itr);
            continue;
          }
          // expunge next tick
          if(itr->second->IsExpired(now))
            itr->second->Stop();

          ++itr;
        }
      }
=======
      EndpointUtil::ExpireSNodeSessions(now, m_SNodeSessions);
>>>>>>> c576b8dd
      // expire pending tx
      EndpointUtil::ExpirePendingTx(now, m_PendingLookups);
      // expire pending router lookups
      EndpointUtil::ExpirePendingRouterLookups(now, m_PendingRouters);

      // prefetch addrs
      for(const auto& addr : m_PrefetchAddrs)
      {
        if(!HasPathToService(addr))
        {
          if(!EnsurePathToService(
                 addr,
                 [](ABSL_ATTRIBUTE_UNUSED Address addr,
                    ABSL_ATTRIBUTE_UNUSED OutboundContext* ctx) {},
                 10000))
          {
            LogWarn("failed to ensure path to ", addr);
          }
        }
      }
#ifdef TESTNET
      // prefetch tags
      for(const auto& tag : m_PrefetchTags)
      {
        auto itr = m_PrefetchedTags.find(tag);
        if(itr == m_PrefetchedTags.end())
        {
          itr = m_PrefetchedTags.emplace(tag, CachedTagResult(tag, this)).first;
        }
        for(const auto& introset : itr->second.result)
        {
          if(HasPendingPathToService(introset.A.Addr()))
            continue;
          std::array< byte_t, 128 > tmp = {0};
          llarp_buffer_t buf(tmp);
          if(SendToServiceOrQueue(introset.A.Addr().data(), buf,
                                  eProtocolControl))
            LogInfo(Name(), " send message to ", introset.A.Addr(), " for tag ",
                    tag.ToString());
          else

            LogWarn(Name(), " failed to send/queue data to ", introset.A.Addr(),
                    " for tag ", tag.ToString());
        }
        itr->second.Expire(now);
        if(itr->second.ShouldRefresh(now))
        {
          auto path = PickRandomEstablishedPath();
          if(path)
          {
            auto job = new TagLookupJob(this, &itr->second);
            if(!job->SendRequestViaPath(path, Router()))
              LogError(Name(), " failed to send tag lookup");
          }
          else
          {
            LogError(Name(), " has no paths for tag lookup");
          }
        }
      }
#endif

      // deregister dead sessions
<<<<<<< HEAD
      {
        auto itr = m_DeadSessions.begin();
        while(itr != m_DeadSessions.end())
        {
          itr->second->Tick(now);
          if(itr->second->IsDone(now))
            itr = m_DeadSessions.erase(itr);
          else
            ++itr;
        }
      }
      // tick remote sessions
      {
        auto itr = m_RemoteSessions.begin();
        while(itr != m_RemoteSessions.end())
        {
          if(itr->second->Pump(now))
          {
            itr->second->Stop();
            m_DeadSessions.emplace(itr->first, std::move(itr->second));
            itr = m_RemoteSessions.erase(itr);
          }
          else
          {
            itr->second->Tick(now);
            ++itr;
          }
        }
      }
=======
      EndpointUtil::DeregisterDeadSessions(now, m_DeadSessions);
      // tick remote sessions
      EndpointUtil::TickRemoteSessions(now, m_RemoteSessions, m_DeadSessions);
>>>>>>> c576b8dd
      // expire convotags
      EndpointUtil::ExpireConvoSessions(now, m_Sessions);
    }

    bool
    Endpoint::Stop()
    {
      // stop remote sessions
      EndpointUtil::StopRemoteSessions(m_RemoteSessions);
      // stop snode sessions
<<<<<<< HEAD
      for(auto& item : m_SNodeSessions)
      {
        item.second->Stop();
      }
      if(m_OnDown)
        m_OnDown->NotifyAsync(NotifyParams());
=======
      EndpointUtil::StopSnodeSessions(m_SNodeSessions);
>>>>>>> c576b8dd
      return path::Builder::Stop();
    }

    uint64_t
    Endpoint::GenTXID()
    {
      uint64_t txid = randint();
      while(m_PendingLookups.find(txid) != m_PendingLookups.end())
        ++txid;
      return txid;
    }

    std::string
    Endpoint::Name() const
    {
      return m_Name + ":" + m_Identity.pub.Name();
    }

    bool
    Endpoint::HasPathToService(const Address& addr) const
    {
      return EndpointUtil::HasPathToService(addr, m_RemoteSessions);
    }

    void
    Endpoint::PutLookup(IServiceLookup* lookup, uint64_t txid)
    {
      // std::unique_ptr< service::IServiceLookup > ptr(lookup);
      // m_PendingLookups.emplace(txid, ptr);
      // m_PendingLookups[txid] = std::move(ptr);
      m_PendingLookups.emplace(txid, std::unique_ptr< IServiceLookup >(lookup));
    }

    bool
    Endpoint::HandleGotIntroMessage(const dht::GotIntroMessage* msg)
    {
      auto crypto = m_Router->crypto();
      std::set< IntroSet > remote;
      for(const auto& introset : msg->I)
      {
        if(!introset.Verify(crypto, Now()))
        {
          if(m_Identity.pub == introset.A && m_CurrentPublishTX == msg->T)
            IntroSetPublishFail();
          return true;
        }
        if(m_Identity.pub == introset.A && m_CurrentPublishTX == msg->T)
        {
          LogInfo(
              "got introset publish confirmation for hidden service endpoint ",
              Name());
          IntroSetPublished();
          return true;
        }
        else
        {
          remote.insert(introset);
        }
      }
      auto itr = m_PendingLookups.find(msg->T);
      if(itr == m_PendingLookups.end())
      {
        LogWarn("invalid lookup response for hidden service endpoint ", Name(),
                " txid=", msg->T);
        return true;
      }
      std::unique_ptr< IServiceLookup > lookup = std::move(itr->second);
      m_PendingLookups.erase(itr);
      lookup->HandleResponse(remote);
      return true;
    }

    void
    Endpoint::PutSenderFor(const ConvoTag& tag, const ServiceInfo& info)
    {
      auto itr = m_Sessions.find(tag);
      if(itr == m_Sessions.end())
      {
        itr = m_Sessions.emplace(tag, Session{}).first;
      }
      itr->second.remote   = info;
      itr->second.lastUsed = Now();
    }

    bool
    Endpoint::GetSenderFor(const ConvoTag& tag, ServiceInfo& si) const
    {
      auto itr = m_Sessions.find(tag);
      if(itr == m_Sessions.end())
        return false;
      si = itr->second.remote;
      return true;
    }

    void
    Endpoint::PutIntroFor(const ConvoTag& tag, const Introduction& intro)
    {
      auto itr = m_Sessions.find(tag);
      if(itr == m_Sessions.end())
      {
        itr = m_Sessions.emplace(tag, Session{}).first;
      }
      itr->second.intro    = intro;
      itr->second.lastUsed = Now();
    }

    bool
    Endpoint::GetIntroFor(const ConvoTag& tag, Introduction& intro) const
    {
      auto itr = m_Sessions.find(tag);
      if(itr == m_Sessions.end())
        return false;
      intro = itr->second.intro;
      return true;
    }

    void
    Endpoint::PutReplyIntroFor(const ConvoTag& tag, const Introduction& intro)
    {
      auto itr = m_Sessions.find(tag);
      if(itr == m_Sessions.end())
      {
        itr = m_Sessions.emplace(tag, Session{}).first;
      }
      itr->second.replyIntro = intro;
      itr->second.lastUsed   = Now();
    }

    bool
    Endpoint::GetReplyIntroFor(const ConvoTag& tag, Introduction& intro) const
    {
      auto itr = m_Sessions.find(tag);
      if(itr == m_Sessions.end())
        return false;
      intro = itr->second.replyIntro;
      return true;
    }

    bool
    Endpoint::GetConvoTagsForService(const ServiceInfo& info,
                                     std::set< ConvoTag >& tags) const
    {
      bool inserted = false;
      auto itr      = m_Sessions.begin();
      while(itr != m_Sessions.end())
      {
        if(itr->second.remote == info)
        {
          inserted |= tags.insert(itr->first).second;
        }
        ++itr;
      }
      return inserted;
    }

    bool
    Endpoint::GetCachedSessionKeyFor(const ConvoTag& tag,
                                     SharedSecret& secret) const
    {
      auto itr = m_Sessions.find(tag);
      if(itr == m_Sessions.end())
        return false;
      secret = itr->second.sharedKey;
      return true;
    }

    void
    Endpoint::PutCachedSessionKeyFor(const ConvoTag& tag, const SharedSecret& k)
    {
      auto itr = m_Sessions.find(tag);
      if(itr == m_Sessions.end())
      {
        itr = m_Sessions.emplace(tag, Session{}).first;
      }
      itr->second.sharedKey = k;
      itr->second.lastUsed  = Now();
    }

    bool
    Endpoint::LoadKeyFile()
    {
      auto crypto = m_Router->crypto();
      if(m_Keyfile.size())
      {
        if(!m_Identity.EnsureKeys(m_Keyfile, crypto))
        {
          LogWarn("Can't ensure keyfile [", m_Keyfile, "]");
          return false;
        }
      }
      else
      {
        m_Identity.RegenerateKeys(crypto);
      }
      return true;
    }

    bool
    Endpoint::Start()
    {
      // how can I tell if a m_Identity isn't loaded?
      // this->LoadKeyFile();
      if(!m_DataHandler)
      {
        m_DataHandler = this;
      }
      // this does network isolation
      while(m_OnInit.size())
      {
        if(m_OnInit.front()())
          m_OnInit.pop_front();
        else
        {
          LogWarn("Can't call init of network isolation");
          return false;
        }
      }
      return true;
    }

    Endpoint::~Endpoint()
    {
      if(m_OnUp)
        m_OnUp->Stop();
      if(m_OnDown)
        m_OnDown->Stop();
      if(m_OnReady)
        m_OnReady->Stop();
    }

    bool
    Endpoint::PublishIntroSet(AbstractRouter* r)
    {
      // publish via near router
      RouterID location = m_Identity.pub.Addr().as_array();
      auto path         = GetEstablishedPathClosestTo(location);
      return path && PublishIntroSetVia(r, path);
    }

    struct PublishIntroSetJob : public IServiceLookup
    {
      IntroSet m_IntroSet;
      Endpoint* m_Endpoint;
      PublishIntroSetJob(Endpoint* parent, uint64_t id,
                         const IntroSet& introset)
          : IServiceLookup(parent, id, "PublishIntroSet")
          , m_IntroSet(introset)
          , m_Endpoint(parent)
      {
      }

      std::shared_ptr< routing::IMessage >
      BuildRequestMessage()
      {
        auto msg = std::make_shared< routing::DHTMessage >();
        msg->M.emplace_back(
            std::make_unique< dht::PublishIntroMessage >(m_IntroSet, txid, 1));
        return msg;
      }

      bool
      HandleResponse(const std::set< IntroSet >& response)
      {
        if(response.size())
          m_Endpoint->IntroSetPublished();
        else
          m_Endpoint->IntroSetPublishFail();

        return true;
      }
    };

    void
    Endpoint::IntroSetPublishFail()
    {
      auto now = Now();
      if(ShouldPublishDescriptors(now))
      {
        RegenAndPublishIntroSet(now);
      }
      else if(NumInStatus(path::ePathEstablished) < 3)
      {
        if(m_IntroSet.HasExpiredIntros(now))
          ManualRebuild(1);
      }
    }

    bool
    Endpoint::PublishIntroSetVia(AbstractRouter* r, path::Path_ptr path)
    {
      auto job = new PublishIntroSetJob(this, GenTXID(), m_IntroSet);
      if(job->SendRequestViaPath(path, r))
      {
        m_LastPublishAttempt = Now();
        return true;
      }
      return false;
    }

    bool
    Endpoint::ShouldPublishDescriptors(llarp_time_t now) const
    {
      if(NumInStatus(path::ePathEstablished) < 3)
        return false;
      // make sure we have all paths that are established
      // in our introset
      bool should = false;
      ForEachPath([&](const path::Path_ptr& p) {
        if(!p->IsReady())
          return;
        for(const auto& i : m_IntroSet.I)
        {
          if(i == p->intro)
            return;
        }
        should = true;
      });
      if(m_IntroSet.HasExpiredIntros(now) || should)
        return now - m_LastPublishAttempt >= INTROSET_PUBLISH_RETRY_INTERVAL;
      return now - m_LastPublishAttempt >= INTROSET_PUBLISH_INTERVAL;
    }

    void
    Endpoint::IntroSetPublished()
    {
      m_LastPublish = Now();
      LogInfo(Name(), " IntroSet publish confirmed");
      if(m_OnReady)
        m_OnReady->NotifyAsync(NotifyParams());
      m_OnReady = nullptr;
    }

    bool
    Endpoint::DoNetworkIsolation(bool failed)
    {
      if(failed)
        return IsolationFailed();
      m_IsolatedNetLoop = llarp_make_ev_loop();
      return SetupNetworking();
    }

    void
    Endpoint::RunIsolatedMainLoop(void* user)
    {
      Endpoint* self = static_cast< Endpoint* >(user);
      llarp_ev_loop_run_single_process(self->m_IsolatedNetLoop,
                                       self->m_IsolatedWorker,
                                       self->m_IsolatedLogic);
    }

    bool
    Endpoint::ShouldBundleRC() const
    {
      return m_BundleRC;
    }

    void
    Endpoint::PutNewOutboundContext(const service::IntroSet& introset)
    {
      Address addr;
      introset.A.CalculateAddress(addr.as_array());

      if(m_RemoteSessions.count(addr) >= MAX_OUTBOUND_CONTEXT_COUNT)
      {
        auto itr = m_RemoteSessions.find(addr);

        auto range = m_PendingServiceLookups.equal_range(addr);
        auto i     = range.first;
        if(i != range.second)
        {
          i->second(addr, itr->second.get());
          ++i;
        }
        m_PendingServiceLookups.erase(addr);
        return;
      }

      auto it = m_RemoteSessions.emplace(
          addr, std::make_shared< OutboundContext >(introset, this));
      LogInfo("Created New outbound context for ", addr.ToString());

      // inform pending
      auto range = m_PendingServiceLookups.equal_range(addr);
      auto itr   = range.first;
      if(itr != range.second)
      {
        itr->second(addr, it->second.get());
        ++itr;
      }
      m_PendingServiceLookups.erase(addr);
    }

    bool
    Endpoint::HandleGotRouterMessage(const dht::GotRouterMessage* msg)
    {
      if(msg->R.size() == 1)
      {
        auto itr = m_PendingRouters.find(msg->R[0].pubkey);
        if(itr == m_PendingRouters.end())
          return false;
        llarp_async_verify_rc* job = new llarp_async_verify_rc;
        job->nodedb                = m_Router->nodedb();
        job->cryptoworker          = m_Router->threadpool();
        job->diskworker            = m_Router->diskworker();
        job->logic                 = m_Router->logic();
        job->hook                  = nullptr;
        job->rc                    = msg->R[0];
        llarp_nodedb_async_verify(job);
        m_PendingRouters.erase(itr);
      }
      return true;
    }

    void
    Endpoint::EnsureRouterIsKnown(const RouterID& router)
    {
      if(router.IsZero())
        return;
      RouterContact rc;
      if(!m_Router->nodedb()->Get(router, rc))
      {
        LookupRouterAnon(router);
      }
    }

    bool
    Endpoint::LookupRouterAnon(RouterID router)
    {
      if(m_PendingRouters.find(router) == m_PendingRouters.end())
      {
        auto path = GetEstablishedPathClosestTo(router);
        routing::DHTMessage msg;
        auto txid = GenTXID();
        msg.M.emplace_back(
            std::make_unique< dht::FindRouterMessage >(txid, router));

        if(path && path->SendRoutingMessage(msg, m_Router))
        {
          LogInfo(Name(), " looking up ", router);
          m_PendingRouters.emplace(router, RouterLookupJob(this));
          return true;
        }
        else
          LogError("failed to send request for router lookup");
      }
      return false;
    }

    void
    Endpoint::HandlePathBuilt(path::Path_ptr p)
    {
      using namespace std::placeholders;
      p->SetDataHandler(
          std::bind(&Endpoint::HandleHiddenServiceFrame, this, _1, _2));
      p->SetDropHandler(std::bind(&Endpoint::HandleDataDrop, this, _1, _2, _3));
      p->SetDeadChecker(std::bind(&Endpoint::CheckPathIsDead, this, _1, _2));
      path::Builder::HandlePathBuilt(p);
    }

    bool
    Endpoint::HandleDataDrop(path::Path_ptr p, const PathID_t& dst,
                             uint64_t seq)
    {
      LogWarn(Name(), " message ", seq, " dropped by endpoint ", p->Endpoint(),
              " via ", dst);
      return true;
    }

    std::unordered_map< std::string, std::string >
    Endpoint::NotifyParams() const
    {
      return {{"LOKINET_ADDR", m_Identity.pub.Addr().ToString()}};
    }

    bool
    Endpoint::HandleDataMessage(const PathID_t& src, ProtocolMessage* msg)
    {
      auto path = GetPathByID(src);
      if(path)
        PutReplyIntroFor(msg->tag, path->intro);
      msg->sender.UpdateAddr();
      PutIntroFor(msg->tag, msg->introReply);
      EnsureReplyPath(msg->sender);
      return ProcessDataMessage(msg);
    }

    bool
    Endpoint::HasPathToSNode(const RouterID& ident) const
    {
      auto range = m_SNodeSessions.equal_range(ident);
      auto itr   = range.first;
      while(itr != range.second)
      {
        if(itr->second->IsReady())
        {
          return true;
        }
        ++itr;
      }
      return false;
    }

    bool
    Endpoint::ProcessDataMessage(ProtocolMessage* msg)
    {
      if(msg->proto == eProtocolTraffic)
      {
        llarp_buffer_t buf(msg->payload);
        return HandleWriteIPPacket(buf,
                                   std::bind(&Endpoint::ObtainIPForAddr, this,
                                             msg->sender.Addr(), false));
      }
      else if(msg->proto == eProtocolControl)
      {
        // TODO: implement me (?)
        // right now it's just random noise
        return true;
      }
      return false;
    }

    void
    Endpoint::RemoveConvoTag(const ConvoTag& t)
    {
      m_Sessions.erase(t);
    }

    bool
    Endpoint::HandleHiddenServiceFrame(path::Path_ptr p,
                                       const ProtocolFrame& frame)
    {
      if(frame.R)
      {
        // handle discard
        ServiceInfo si;
        if(!GetSenderFor(frame.T, si))
          return false;
        // verify source
        if(!frame.Verify(crypto(), si))
          return false;
        // remove convotag it doesn't exist
        LogWarn("remove convotag T=", frame.T);
        RemoveConvoTag(frame.T);
        return true;
      }
      if(!frame.AsyncDecryptAndVerify(EndpointLogic(), crypto(), p,
                                      CryptoWorker(), m_Identity,
                                      m_DataHandler))
      {
        // send discard
        ProtocolFrame f;
        f.R = 1;
        f.T = frame.T;
        f.F = p->intro.pathID;

        if(!f.Sign(crypto(), m_Identity))
          return false;
        auto d =
            std::make_shared< const routing::PathTransferMessage >(f, frame.F);
        RouterLogic()->queue_func([=]() { p->SendRoutingMessage(*d, router); });
        return true;
      }
      return true;
    }

    void Endpoint::HandlePathDied(path::Path_ptr)
    {
      RegenAndPublishIntroSet(Now(), true);
    }

    bool
    Endpoint::CheckPathIsDead(path::Path_ptr, llarp_time_t dlt)
    {
      return dlt > path::alive_timeout;
    }

    bool
    Endpoint::OnLookup(const Address& addr, const IntroSet* introset,
                       const RouterID& endpoint)
    {
      auto now = Now();
      if(introset == nullptr || introset->IsExpired(now))
      {
        LogError(Name(), " failed to lookup ", addr.ToString(), " from ",
                 endpoint);
        m_ServiceLookupFails[endpoint] = m_ServiceLookupFails[endpoint] + 1;
        // inform one
        auto itr = m_PendingServiceLookups.find(addr);
        if(itr != m_PendingServiceLookups.end())
        {
          itr->second(addr, nullptr);
          m_PendingServiceLookups.erase(itr);
        }
        return false;
      }
      else
        PutNewOutboundContext(*introset);
      return true;
    }

    bool
    Endpoint::EnsurePathToService(const Address& remote, PathEnsureHook hook,
                                  ABSL_ATTRIBUTE_UNUSED llarp_time_t timeoutMS,
                                  bool randomPath)
    {
      path::Path_ptr path = nullptr;
      if(randomPath)
        path = PickRandomEstablishedPath();
      else
        path = GetEstablishedPathClosestTo(remote.ToRouter());
      if(!path)
      {
        LogWarn("No outbound path for lookup yet");
        BuildOne();
        return false;
      }
      LogInfo(Name(), " Ensure Path to ", remote.ToString());
      {
        auto itr = m_RemoteSessions.find(remote);
        if(itr != m_RemoteSessions.end())
        {
          hook(itr->first, itr->second.get());
          return true;
        }
      }

      if(m_PendingServiceLookups.count(remote) >= MaxConcurrentLookups)
      {
        LogWarn(Name(), " has too many pending service lookups for ",
                remote.ToString());
        return false;
      }

      using namespace std::placeholders;
      HiddenServiceAddressLookup* job = new HiddenServiceAddressLookup(
          this, std::bind(&Endpoint::OnLookup, this, _1, _2, _3), remote,
          GenTXID());
      LogInfo("doing lookup for ", remote, " via ", path->Endpoint());
      if(job->SendRequestViaPath(path, Router()))
      {
        m_PendingServiceLookups.emplace(remote, hook);
        return true;
      }
      LogError("send via path failed");
      return false;
    }

    void
    Endpoint::EnsurePathToSNode(const RouterID& snode, SNodeEnsureHook h)
    {
      using namespace std::placeholders;
      if(m_SNodeSessions.count(snode) == 0)
      {
        auto themIP  = ObtainIPForAddr(snode, true);
        auto session = std::make_shared< exit::SNodeSession >(
            snode,
            std::bind(&Endpoint::HandleWriteIPPacket, this, _1,
                      [themIP]() -> huint32_t { return themIP; }),
            m_Router, 2, numHops);
        m_SNodeSessions.emplace(snode, session);
      }
      auto range = m_SNodeSessions.equal_range(snode);
      auto itr   = range.first;
      while(itr != range.second)
      {
        if(itr->second->IsReady())
          h(snode, itr->second);
        else
          itr->second->AddReadyHook(std::bind(h, snode, _1));
        ++itr;
      }
    }

    bool
    Endpoint::SendToSNodeOrQueue(const RouterID& addr,
                                 const llarp_buffer_t& buf)
    {
      net::IPv4Packet pkt;
      if(!pkt.Load(buf))
        return false;
      auto range = m_SNodeSessions.equal_range(addr);
      auto itr   = range.first;
      while(itr != range.second)
      {
        if(itr->second->IsReady())
        {
          if(itr->second->QueueUpstreamTraffic(pkt, routing::ExitPadSize))
          {
            return true;
          }
        }
        ++itr;
      }
      return false;
    }

    void
    Endpoint::Pump(llarp_time_t now)
    {
      auto itr = m_RemoteSessions.begin();
      while(itr != m_RemoteSessions.end())
      {
        itr->second->Pump(now);
        ++itr;
      }

      RouterLogic()->queue_func([&]() {
        for(const auto& item : m_SNodeSessions)
          item.second->FlushUpstream();
      });

      EndpointLogic()->queue_func([&]() {
        for(const auto& item : m_SNodeSessions)
          item.second->FlushDownstream();
      });

      RouterLogic()->queue_func([&]() {
        auto router = Router();
        util::Lock lock(&m_SendQueueMutex);
        for(const auto& item : m_SendQueue)
          item.second->SendRoutingMessage(*item.first, router);
        m_SendQueue.clear();
      });
    }

    bool
    Endpoint::SendToServiceOrQueue(const RouterID& addr,
                                   const llarp_buffer_t& data, ProtocolType t)
    {
      service::Address remote(addr.as_array());

      // inbound converstation
      auto now = Now();

      {
        auto itr = m_AddressToService.find(remote);
        if(itr != m_AddressToService.end())
        {
          auto transfer    = std::make_shared< routing::PathTransferMessage >();
          ProtocolFrame& f = transfer->T;
          std::shared_ptr< path::Path > p;
          std::set< ConvoTag > tags;
          if(GetConvoTagsForService(itr->second, tags))
          {
            Introduction remoteIntro;
            SharedSecret K;
            // pick tag
            for(const auto& tag : tags)
            {
              if(tag.IsZero())
                continue;
              if(!GetCachedSessionKeyFor(tag, K))
                continue;
              if(GetIntroFor(tag, remoteIntro))
              {
                if(!remoteIntro.ExpiresSoon(now))
                  p = GetNewestPathByRouter(remoteIntro.router);
                if(p)
                {
                  f.T = tag;
                  break;
                }
              }
            }
            if(p)
            {
              // TODO: check expiration of our end
              ProtocolMessage m(f.T);
              m.PutBuffer(data);
              f.N.Randomize();
              f.C.Zero();
              transfer->Y.Randomize();
              m.proto      = t;
              m.introReply = p->intro;
              PutReplyIntroFor(f.T, m.introReply);
              m.sender    = m_Identity.pub;
              f.F         = m.introReply.pathID;
              f.S         = GetSeqNoForConvo(f.T);
              transfer->P = remoteIntro.pathID;
              if(!f.EncryptAndSign(Router()->crypto(), m, K, m_Identity))
              {
                LogError("failed to encrypt and sign");
                return false;
              }
              LogDebug(Name(), " send ", data.sz, " via ", remoteIntro.router);
              {
                util::Lock lock(&m_SendQueueMutex);
                m_SendQueue.emplace_back(transfer, p);
              }
              return true;
            }
          }
        }
      }
      // outbound converstation
      if(HasPathToService(remote))
      {
        auto range = m_RemoteSessions.equal_range(remote);
        auto itr   = range.first;
        while(itr != range.second)
        {
          if(itr->second->ReadyToSend())
          {
            itr->second->AsyncEncryptAndSendTo(data, t);
            return true;
          }
          ++itr;
        }
      }
      // no converstation
      return EnsurePathToService(
          remote,
          [](Address, OutboundContext* c) {
            if(c)
              c->UpdateIntroSet(true);
          },
          5000, true);
    }

    void
    Endpoint::EnsureReplyPath(const ServiceInfo& ident)
    {
      m_AddressToService[ident.Addr()] = ident;
    }

    bool
    Endpoint::HasConvoTag(const ConvoTag& t) const
    {
      return m_Sessions.find(t) != m_Sessions.end();
    }

    uint64_t
    Endpoint::GetSeqNoForConvo(const ConvoTag& tag)
    {
      auto itr = m_Sessions.find(tag);
      if(itr == m_Sessions.end())
        return 0;
      return ++(itr->second.seqno);
    }

    bool
    Endpoint::ShouldBuildMore(llarp_time_t now) const
    {
      bool should = path::Builder::ShouldBuildMore(now);
      // determine newest intro
      Introduction intro;
      if(!GetNewestIntro(intro))
        return should;
      // time from now that the newest intro expires at
      if(now >= intro.expiresAt)
        return should;
      auto dlt = now - intro.expiresAt;
      return should
          || (  // try spacing tunnel builds out evenly in time
                 (dlt < (path::default_lifetime / 2))
                 && (NumInStatus(path::ePathBuilding) < m_NumPaths)
                 && (dlt > buildIntervalLimit));
    }

    Logic*
    Endpoint::RouterLogic()
    {
      return m_Router->logic();
    }

    Logic*
    Endpoint::EndpointLogic()
    {
      return m_IsolatedLogic ? m_IsolatedLogic : m_Router->logic();
    }

    Crypto*
    Endpoint::crypto()
    {
      return m_Router->crypto();
    }

    llarp_threadpool*
    Endpoint::CryptoWorker()
    {
      return m_Router->threadpool();
    }

  }  // namespace service
}  // namespace llarp<|MERGE_RESOLUTION|>--- conflicted
+++ resolved
@@ -173,7 +173,6 @@
     bool
     Endpoint::IsReady() const
     {
-<<<<<<< HEAD
       const auto now = Now();
       if(m_IntroSet.I.size() == 0)
         return false;
@@ -186,10 +185,6 @@
     Endpoint::IntrosetIsStale() const
     {
       return m_IntroSet.HasExpiredIntros(Now());
-=======
-      std::for_each(m_SNodeSessions.begin(), m_SNodeSessions.end(),
-                    [](auto& x) { x.second->Flush(); });
->>>>>>> c576b8dd
     }
 
     util::StatusObject
@@ -248,27 +243,7 @@
       }
 
       // expire snode sessions
-<<<<<<< HEAD
-      {
-        auto itr = m_SNodeSessions.begin();
-        while(itr != m_SNodeSessions.end())
-        {
-          itr->second->Tick(now);
-          if(itr->second->ShouldRemove())
-          {
-            itr = m_SNodeSessions.erase(itr);
-            continue;
-          }
-          // expunge next tick
-          if(itr->second->IsExpired(now))
-            itr->second->Stop();
-
-          ++itr;
-        }
-      }
-=======
       EndpointUtil::ExpireSNodeSessions(now, m_SNodeSessions);
->>>>>>> c576b8dd
       // expire pending tx
       EndpointUtil::ExpirePendingTx(now, m_PendingLookups);
       // expire pending router lookups
@@ -332,41 +307,9 @@
 #endif
 
       // deregister dead sessions
-<<<<<<< HEAD
-      {
-        auto itr = m_DeadSessions.begin();
-        while(itr != m_DeadSessions.end())
-        {
-          itr->second->Tick(now);
-          if(itr->second->IsDone(now))
-            itr = m_DeadSessions.erase(itr);
-          else
-            ++itr;
-        }
-      }
-      // tick remote sessions
-      {
-        auto itr = m_RemoteSessions.begin();
-        while(itr != m_RemoteSessions.end())
-        {
-          if(itr->second->Pump(now))
-          {
-            itr->second->Stop();
-            m_DeadSessions.emplace(itr->first, std::move(itr->second));
-            itr = m_RemoteSessions.erase(itr);
-          }
-          else
-          {
-            itr->second->Tick(now);
-            ++itr;
-          }
-        }
-      }
-=======
       EndpointUtil::DeregisterDeadSessions(now, m_DeadSessions);
       // tick remote sessions
       EndpointUtil::TickRemoteSessions(now, m_RemoteSessions, m_DeadSessions);
->>>>>>> c576b8dd
       // expire convotags
       EndpointUtil::ExpireConvoSessions(now, m_Sessions);
     }
@@ -377,16 +320,9 @@
       // stop remote sessions
       EndpointUtil::StopRemoteSessions(m_RemoteSessions);
       // stop snode sessions
-<<<<<<< HEAD
-      for(auto& item : m_SNodeSessions)
-      {
-        item.second->Stop();
-      }
+      EndpointUtil::StopSnodeSessions(m_SNodeSessions);
       if(m_OnDown)
         m_OnDown->NotifyAsync(NotifyParams());
-=======
-      EndpointUtil::StopSnodeSessions(m_SNodeSessions);
->>>>>>> c576b8dd
       return path::Builder::Stop();
     }
 
