#include <algorithm>
// harmless on other platforms
#define __USE_MINGW_ANSI_STDIO 1
#include <handlers/tun.hpp>
#include <sys/types.h>
#ifndef _WIN32
#include <sys/socket.h>
#include <netdb.h>
#endif

#include <ev.hpp>
#include <router.hpp>
#include <dns/dns.hpp>

namespace llarp
{
  namespace handlers
  {
    static llarp_fd_promise *
    get_tun_fd_promise(llarp_tun_io *tun)
    {
      return static_cast< TunEndpoint * >(tun->user)->Promise.get();
    }

    static void
    tunifTick(llarp_tun_io *tun)
    {
      TunEndpoint *self = static_cast< TunEndpoint * >(tun->user);
      self->Flush();
    }

    TunEndpoint::TunEndpoint(const std::string &nickname, llarp::Router *r)
        : service::Endpoint(nickname, r)
        , m_UserToNetworkPktQueue(nickname + "_sendq", r->netloop, r->netloop)
        , m_NetworkToUserPktQueue(nickname + "_recvq", r->netloop, r->netloop)
        , m_Resolver(r->netloop, this)
    {
#ifdef ANDROID
      tunif.get_fd_promise = &get_tun_fd_promise;
      Promise.reset(new llarp_fd_promise(&m_VPNPromise));
#else
      tunif.get_fd_promise = nullptr;
#endif
      tunif.user    = this;
      tunif.netmask = DefaultTunNetmask;
#ifdef _WIN32
      llarp::Zero(tunif.ifaddr, sizeof(tunif.ifaddr));
      llarp::Zero(tunif.ifname, sizeof(tunif.ifname));
#else
      strncpy(tunif.ifaddr, DefaultTunSrcAddr, sizeof(tunif.ifaddr) - 1);
      strncpy(tunif.ifname, DefaultTunIfname, sizeof(tunif.ifname) - 1);
#endif
      tunif.tick         = &tunifTick;
      tunif.before_write = &tunifBeforeWrite;
      tunif.recvpkt      = &tunifRecvPkt;
    }

    bool
    TunEndpoint::SetOption(const std::string &k, const std::string &v)
    {
      if(k == "exit-node")
      {
        llarp::RouterID exitRouter;
        if(!(exitRouter.FromString(v)
             || HexDecode(v.c_str(), exitRouter, exitRouter.size())))
        {
          llarp::LogError(Name(), " bad exit router key: ", v);
          return false;
        }
        m_Exit.reset(new llarp::exit::ExitSession(
            exitRouter,
            std::bind(&TunEndpoint::QueueInboundPacketForExit, this,
                      std::placeholders::_1),
            router, m_NumPaths, numHops));
        llarp::LogInfo(Name(), " using exit at ", exitRouter);
      }
      if(k == "local-dns")
      {
        std::string resolverAddr = v;
        uint16_t dnsport         = 53;
        auto pos                 = v.find(":");
        if(pos != std::string::npos)
        {
          resolverAddr = v.substr(0, pos);
          dnsport      = std::atoi(v.substr(pos + 1).c_str());
        }
        m_LocalResolverAddr = llarp::Addr(resolverAddr, dnsport);
        llarp::LogInfo(Name(), " local dns set to ", m_LocalResolverAddr);
      }
      if(k == "upstream-dns")
      {
        std::string resolverAddr = v;
        uint16_t dnsport         = 53;
        auto pos                 = v.find(":");
        if(pos != std::string::npos)
        {
          resolverAddr = v.substr(0, pos);
          dnsport      = std::atoi(v.substr(pos + 1).c_str());
        }
        m_UpstreamResolvers.emplace_back(resolverAddr, dnsport);
        llarp::LogInfo(Name(), " adding upstream dns set to ", resolverAddr,
                       ":", dnsport);
      }
      if(k == "mapaddr")
      {
        auto pos = v.find(":");
        if(pos == std::string::npos)
        {
          llarp::LogError("Cannot map address ", v,
                          " invalid format, missing colon (:), expects "
                          "address.loki:ip.address.goes.here");
          return false;
        }
        service::Address addr;
        auto addr_str = v.substr(0, pos);
        if(!addr.FromString(addr_str))
        {
          llarp::LogError(Name() + " cannot map invalid address ", addr_str);
          return false;
        }
        auto ip_str = v.substr(pos + 1);
        in_addr ip;
        if(inet_pton(AF_INET, ip_str.c_str(), &ip) != 1)
        {
          llarp::LogError("cannot map to invalid ip ", ip_str);
          return false;
        }
        return MapAddress(addr, huint32_t{ntohl(ip.s_addr)}, false);
      }
      if(k == "ifname")
      {
        strncpy(tunif.ifname, v.c_str(), sizeof(tunif.ifname) - 1);
        llarp::LogInfo(Name() + " setting ifname to ", tunif.ifname);
        return true;
      }
      if(k == "ifaddr")
      {
        std::string addr;
        auto pos = v.find("/");
        if(pos != std::string::npos)
        {
          int num;
          std::string part = v.substr(pos + 1);
#if defined(ANDROID) || defined(RPI)
          num = atoi(part.c_str());
#else
          num = std::stoi(part);
#endif
          if(num > 0)
          {
            tunif.netmask = num;
            addr          = v.substr(0, pos);
          }
          else
          {
            llarp::LogError("bad ifaddr value: ", v);
            return false;
          }
        }
        else
        {
          tunif.netmask = 32;
          addr          = v;
        }
        llarp::LogInfo(Name() + " set ifaddr to ", addr, " with netmask ",
                       tunif.netmask);
        strncpy(tunif.ifaddr, addr.c_str(), sizeof(tunif.ifaddr) - 1);
        return true;
      }
      return Endpoint::SetOption(k, v);
    }

    bool
    TunEndpoint::HasLocalIP(const huint32_t &ip) const
    {
      return m_IPToAddr.find(ip) != m_IPToAddr.end();
    }

    bool
    TunEndpoint::QueueOutboundTraffic(llarp::net::IPv4Packet &&pkt)
    {
      return m_NetworkToUserPktQueue.EmplaceIf(
          [](llarp::net::IPv4Packet &) -> bool { return true; },
          std::move(pkt));
    }

    void
    TunEndpoint::Flush()
    {
      FlushSend();
    }

    bool
    TunEndpoint::HandleHookedDNSMessage(
        dns::Message msg, std::function< void(dns::Message) > reply)
    {
      if(msg.questions.size() != 1)
      {
        llarp::LogWarn("bad number of dns questions: ", msg.questions.size());
        return false;
      }
      std::string qname = msg.questions[0].qname;
      if(msg.questions[0].qtype == 15)
      {
        // mx record
        llarp::service::Address addr;
        if(addr.FromString(qname, ".loki"))
          msg.AddMXReply(qname, 1);
        else
          msg.AddNXReply();
        reply(msg);
      }
      else if(msg.questions[0].qtype == 1)
      {
        // forward dns
        llarp::service::Address addr;
        if(qname == "random.snode" || qname == "random.snode.")
        {
          RouterID random;
          if(Router()->GetRandomGoodRouter(random))
            msg.AddCNAMEReply(random.ToString(), 1);
          else
            msg.AddNXReply();
        }
        else if(addr.FromString(qname, ".loki"))
        {
          if(HasAddress(addr.data().data()))
          {
            huint32_t ip = ObtainIPForAddr(addr.data().data(), false);
            msg.AddINReply(ip);
          }
          else
            return EnsurePathToService(
                addr,
                std::bind(&TunEndpoint::SendDNSReply, this,
                          std::placeholders::_1, std::placeholders::_2, msg,
                          reply),
                2000);
        }
        else if(addr.FromString(qname, ".snode"))
        {
          // TODO: add hook to EnsurePathToSNode
          EnsurePathToSNode(addr.data().data());
          huint32_t ip = ObtainIPForAddr(addr.data().data(), true);
          msg.AddINReply(ip);
        }
        else
          msg.AddNXReply();

        reply(msg);
      }
      else if(msg.questions[0].qtype == 12)
      {
        // reverse dns
        huint32_t ip = {0};
        if(!dns::DecodePTR(msg.questions[0].qname, ip))
        {
          msg.AddNXReply();
          reply(msg);
          return true;
        }
        llarp::service::Address addr =
            ObtainAddrForIP< llarp::service::Address >(ip, true);
        if(!addr.IsZero())
        {
          msg.AddAReply(addr.ToString(".snode"));
          reply(msg);
          return true;
        }
        addr = ObtainAddrForIP< llarp::service::Address >(ip, false);
        if(!addr.IsZero())
        {
          msg.AddAReply(addr.ToString(".loki"));
          reply(msg);
          return true;
        }
        msg.AddNXReply();
        reply(msg);
        return true;
      }
      else
      {
        msg.AddNXReply();
        reply(msg);
      }
      return true;
    }

    bool
    TunEndpoint::ShouldHookDNSMessage(const dns::Message &msg) const
    {
      llarp::service::Address addr;
      if(msg.questions.size() == 1)
      {
        // always hook mx records
        if(msg.questions[0].qtype == llarp::dns::qTypeMX)
          return true;
        if(msg.questions[0].qname == "random.snode"
           || msg.questions[0].qname == "random.snode.")
          return true;
        // always hook .loki
        if(addr.FromString(msg.questions[0].qname, ".loki"))
          return true;
        // always hook .snode
        if(addr.FromString(msg.questions[0].qname, ".snode"))
          return true;
        if(msg.questions[0].qtype == llarp::dns::qTypePTR)
        {
          huint32_t ip = {0};
          if(!dns::DecodePTR(msg.questions[0].qname, ip))
            return false;
          return m_OurRange.Contains(ip);
        }
      }
      return false;
    }

    void
    TunEndpoint::SendDNSReply(service::Address addr,
                              service::Endpoint::OutboundContext *ctx,
                              dns::Message request,
                              std::function< void(dns::Message) > reply)
    {
      if(ctx)
      {
        huint32_t ip = ObtainIPForAddr(addr.data().data(), false);
        request.AddINReply(ip);
      }
      else
        request.AddNXReply();

      reply(request);
    }

    bool
    TunEndpoint::MapAddress(const service::Address &addr, huint32_t ip,
                            bool SNode)
    {
      auto itr = m_IPToAddr.find(ip);
      if(itr != m_IPToAddr.end())
      {
        // XXX is calling inet_ntoa safe in this context? it's MP-unsafe
        llarp::LogWarn(ip, " already mapped to ",
                       service::Address(itr->second).ToString());
        return false;
      }
      llarp::LogInfo(Name() + " map ", addr.ToString(), " to ", ip);

      m_IPToAddr[ip]                 = addr.data().data();
      m_AddrToIP[addr.data().data()] = ip;
      m_SNodes[addr.data().data()]   = SNode;
      MarkIPActiveForever(ip);
      return true;
    }

    bool
    TunEndpoint::Start()
    {
      if(!Endpoint::Start())
        return false;
      return SetupNetworking();
    }

    bool
    TunEndpoint::IsSNode() const
    {
      // TODO : implement me
      return false;
    }

    bool
    TunEndpoint::SetupTun()
    {
      if(!llarp_ev_add_tun(EndpointNetLoop(), &tunif))
      {
        llarp::LogError(Name(), " failed to set up tun interface");
        return false;
      }

      struct addrinfo hint, *res = NULL;
      int ret;

      memset(&hint, 0, sizeof hint);

      hint.ai_family = PF_UNSPEC;
      hint.ai_flags  = AI_NUMERICHOST;

      ret = getaddrinfo(tunif.ifaddr, NULL, &hint, &res);
      if(ret)
      {
        llarp::LogError(Name(),
                        " failed to set up tun interface, cant determine "
                        "family from ",
                        tunif.ifaddr);
        return false;
      }

      /*
      // output is in network byte order
      unsigned char buf[sizeof(struct in6_addr)];
      int s = inet_pton(res->ai_family, tunif.ifaddr, buf);
      if (s <= 0)
      {
        llarp::LogError(Name(), " failed to set up tun interface, cant parse
      ", tunif.ifaddr); return false;
      }
      */
      if(res->ai_family == AF_INET6)
      {
        llarp::LogError(Name(),
                        " failed to set up tun interface, we don't support "
                        "IPv6 format");
        return false;
      }
      freeaddrinfo(res);

      struct in_addr addr;  // network byte order
      if(inet_aton(tunif.ifaddr, &addr) == 0)
      {
        llarp::LogError(Name(), " failed to set up tun interface, cant parse ",
                        tunif.ifaddr);
        return false;
      }

      llarp::Addr lAddr(tunif.ifaddr);

      m_OurIP                 = lAddr.xtohl();
      m_NextIP                = m_OurIP;
      m_OurRange.netmask_bits = netmask_ipv4_bits(tunif.netmask);
      m_OurRange.addr         = m_OurIP;
      m_MaxIP                 = m_OurIP | (~m_OurRange.netmask_bits);
      llarp::LogInfo(Name(), " set ", tunif.ifname, " to have address ", lAddr);
      llarp::LogInfo(Name(), " allocated up to ", m_MaxIP, " on range ",
                     m_OurRange);
      MapAddress(m_Identity.pub.Addr(), m_OurIP, IsSNode());
      return true;
    }

    bool
    TunEndpoint::SetupNetworking()
    {
      llarp::LogInfo("Set Up networking for ", Name());
      if(!SetupTun())
      {
        llarp::LogError(Name(), " failed to set up network interface");
        return false;
      }
      if(!m_Resolver.Start(m_LocalResolverAddr, m_UpstreamResolvers))
      {
        llarp::LogError(Name(), " failed to start dns server");
        return false;
      }
      return true;
    }

    void
    TunEndpoint::Tick(llarp_time_t now)
    {
      // call tun code in endpoint logic in case of network isolation
      // EndpointLogic()->queue_job({this, handleTickTun});
      if(m_Exit)
        EnsureRouterIsKnown(m_Exit->Endpoint());
      Endpoint::Tick(now);
    }

    void
    TunEndpoint::FlushSend()
    {
      m_UserToNetworkPktQueue.Process([&](net::IPv4Packet &pkt) {
        std::function< bool(llarp_buffer_t) > sendFunc;
        auto itr = m_IPToAddr.find(pkt.dst());
        if(itr == m_IPToAddr.end())
        {
          if(m_Exit && !llarp::IsIPv4Bogon(pkt.dst()))
          {
            pkt.UpdateIPv4PacketOnDst({0}, pkt.dst());
            m_Exit->QueueUpstreamTraffic(std::move(pkt),
                                         llarp::routing::ExitPadSize);
          }
          else
            llarp::LogWarn(Name(), " has no endpoint for ", pkt.dst());
          return true;
        }

        if(m_SNodes.at(itr->second))
        {
          sendFunc = std::bind(&TunEndpoint::SendToSNodeOrQueue, this,
                               itr->second.data(), std::placeholders::_1);
        }
        else
        {
          sendFunc = std::bind(&TunEndpoint::SendToServiceOrQueue, this,
                               itr->second.data(), std::placeholders::_1,
                               service::eProtocolTraffic);
        }
        // prepare packet for insertion into network
        // this includes clearing IP addresses, recalculating checksums, etc
        pkt.UpdateIPv4PacketOnSrc();

        if(sendFunc && sendFunc(pkt.Buffer()))
          return true;
        llarp::LogWarn(Name(), " did not flush packets");
        return true;
      });
<<<<<<< HEAD
      if(m_Exit)
        m_Exit->Flush();
      FlushSNodeTraffic();
=======
>>>>>>> 73319131
    }

    bool
    TunEndpoint::HandleWriteIPPacket(llarp_buffer_t buf,
                                     std::function< huint32_t(void) > getFromIP)
    {
      // llarp::LogInfo("got packet from ", msg->sender.Addr());
      auto themIP = getFromIP();
      // llarp::LogInfo("themIP ", themIP);
      auto usIP = m_OurIP;
      return m_NetworkToUserPktQueue.EmplaceIf(
          [buf, themIP, usIP](net::IPv4Packet &pkt) -> bool {
            // load
            if(!pkt.Load(buf))
              return false;
            // filter out:
            // - packets smaller than minimal IPv4 header
            // - non-IPv4 packets
            // - packets with weird src/dst addresses
            //   (0.0.0.0/8 but not 0.0.0.0)
            // - packets with 0 src but non-0 dst and oposite
            auto hdr = pkt.Header();
            if(pkt.sz < sizeof(*hdr) || hdr->version != 4
               || (hdr->saddr != 0 && *(byte_t *)&(hdr->saddr) == 0)
               || (hdr->daddr != 0 && *(byte_t *)&(hdr->daddr) == 0)
               || ((hdr->saddr == 0) != (hdr->daddr == 0)))
            {
              return false;
            }

            // update packet to use proper addresses, recalc checksums
            pkt.UpdateIPv4PacketOnDst(themIP, usIP);
            return true;
          });
    }

    huint32_t
    TunEndpoint::GetIfAddr() const
    {
      return m_OurIP;
    }

    huint32_t
    TunEndpoint::ObtainIPForAddr(const byte_t *a, bool snode)
    {
      llarp_time_t now = Now();
      huint32_t nextIP = {0};
      AlignedBuffer< 32 > ident(a);
      {
        // previously allocated address
        auto itr = m_AddrToIP.find(ident);
        if(itr != m_AddrToIP.end())
        {
          // mark ip active
          MarkIPActive(itr->second);
          return itr->second;
        }
      }
      // allocate new address
      if(m_NextIP < m_MaxIP)
      {
        do
        {
          nextIP = ++m_NextIP;
        } while(m_IPToAddr.find(nextIP) != m_IPToAddr.end()
                && m_NextIP < m_MaxIP);
        if(nextIP < m_MaxIP)
        {
          m_AddrToIP[ident]  = nextIP;
          m_IPToAddr[nextIP] = ident;
          m_SNodes[ident]    = snode;
          llarp::LogInfo(Name(), " mapped ", ident, " to ", nextIP);
          MarkIPActive(nextIP);
          return nextIP;
        }
      }

      // we are full
      // expire least active ip
      // TODO: prevent DoS
      std::pair< huint32_t, llarp_time_t > oldest = {huint32_t{0}, 0};

      // find oldest entry
      auto itr = m_IPActivity.begin();
      while(itr != m_IPActivity.end())
      {
        if(itr->second <= now)
        {
          if((now - itr->second) > oldest.second)
          {
            oldest.first  = itr->first;
            oldest.second = itr->second;
          }
        }
        ++itr;
      }
      // remap address
      m_IPToAddr[oldest.first] = ident;
      m_AddrToIP[ident]        = oldest.first;
      m_SNodes[ident]          = snode;
      nextIP                   = oldest.first;

      // mark ip active
      m_IPActivity[nextIP] = std::max(m_IPActivity[nextIP], now);

      return nextIP;
    }

    bool
    TunEndpoint::HasRemoteForIP(huint32_t ip) const
    {
      return m_IPToAddr.find(ip) != m_IPToAddr.end();
    }

    void
    TunEndpoint::MarkIPActive(huint32_t ip)
    {
      m_IPActivity[ip] = std::max(Now(), m_IPActivity[ip]);
    }

    void
    TunEndpoint::MarkIPActiveForever(huint32_t ip)
    {
      m_IPActivity[ip] = std::numeric_limits< uint64_t >::max();
    }

    void
    TunEndpoint::TickTun(__attribute__((unused)) llarp_time_t now)
    {
      // called in the isolated thread
    }

    void
    TunEndpoint::tunifBeforeWrite(llarp_tun_io *tun)
    {
      // called in the isolated network thread
      TunEndpoint *self = static_cast< TunEndpoint * >(tun->user);
      // flush user to network
      self->FlushSend();
      // flush exit traffic queues if it's there
      if(self->m_Exit)
        self->m_Exit->Flush();
      // flush snode traffic
      self->FlushSNodeTraffic();
      // flush network to user
      self->m_NetworkToUserPktQueue.Process([tun](net::IPv4Packet &pkt) {
        if(!llarp_ev_tun_async_write(tun, pkt.Buffer()))
          llarp::LogWarn("packet dropped");
      });
<<<<<<< HEAD
    }

    void
    TunEndpoint::handleNetSend(void *user)
    {
      TunEndpoint *self = static_cast< TunEndpoint * >(user);
      self->FlushSend();
=======
>>>>>>> 73319131
    }

    void
    TunEndpoint::tunifRecvPkt(llarp_tun_io *tun, llarp_buffer_t buf)
    {
      // called for every packet read from user in isolated network thread
      TunEndpoint *self = static_cast< TunEndpoint * >(tun->user);
      if(!self->m_UserToNetworkPktQueue.EmplaceIf(
             [buf](net::IPv4Packet &pkt) -> bool {
               return pkt.Load(buf) && pkt.Header()->version == 4;
             }))
      {
      }
    }

    TunEndpoint::~TunEndpoint()
    {
    }

  }  // namespace handlers
}  // namespace llarp<|MERGE_RESOLUTION|>--- conflicted
+++ resolved
@@ -502,12 +502,6 @@
         llarp::LogWarn(Name(), " did not flush packets");
         return true;
       });
-<<<<<<< HEAD
-      if(m_Exit)
-        m_Exit->Flush();
-      FlushSNodeTraffic();
-=======
->>>>>>> 73319131
     }
 
     bool
@@ -657,16 +651,6 @@
         if(!llarp_ev_tun_async_write(tun, pkt.Buffer()))
           llarp::LogWarn("packet dropped");
       });
-<<<<<<< HEAD
-    }
-
-    void
-    TunEndpoint::handleNetSend(void *user)
-    {
-      TunEndpoint *self = static_cast< TunEndpoint * >(user);
-      self->FlushSend();
-=======
->>>>>>> 73319131
     }
 
     void
