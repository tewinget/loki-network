--- conflicted
+++ resolved
@@ -217,29 +217,19 @@
   dns_msg_question *question = nullptr;
   for(uint32_t i = 0; i < hdr->qdCount; i++)
   {
-<<<<<<< HEAD
     question = decode_question((char *)buffer.base, &pos);
     request->packet.questions.emplace_back(question);
-=======
-    question = decode_question(castBufc, &pos);
->>>>>>> a8e3f79f
     // llarp::LogDebug("Read a question, now at ", std::to_string(pos));
     // 1 dot: 1 byte for length + length
     // 4 bytes for class/type
     // castBuf += question->name.length() + 1 + 4;
     // castBuf += 2;  // skip answer label
   }
-<<<<<<< HEAD
   if(question)
   {
     llarp::LogDebug("Question ", std::to_string(question->type), " ",
                     question->name);
   }
-=======
-  llarp::LogDebug("Question ", std::to_string(question->type), " ",
-                  question->name);
-
->>>>>>> a8e3f79f
   // FIXME: only handling one atm
   std::vector< dns_msg_answer * > answers;
   dns_msg_answer *answer = nullptr;
@@ -306,7 +296,6 @@
     answer = decode_answer((char *)buffer.base, &pos);
     request->packet.answers.emplace_back(answer);
     // answers.push_back(answer);
-<<<<<<< HEAD
     /*
     llarp::LogDebug("Read an authority for ",
                      request->question.name, " at ", std::to_string(pos));
@@ -328,13 +317,8 @@
     llarp::LogDebug("Read an addl RR for ",
                    request->question.name, " at ", std::to_string(pos));
     */
+    // castBuf += answer->name.length() + 4 + 4 + 4 + answer->rdLen;
     if((size_t)pos > sz)
-=======
-    llarp::LogDebug("Read an authority for ", request->question.name, " at ",
-                    std::to_string(pos));
-    // castBuf += answer->name.length() + 4 + 4 + 4 + answer->rdLen;
-    if((ssize_t)pos > sz)
->>>>>>> a8e3f79f
     {
       llarp::LogWarn("Would read past end of dns packet. for ",
                      request->question.name);
