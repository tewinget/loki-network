--- conflicted
+++ resolved
@@ -666,15 +666,9 @@
   }
 
   routerProfiling.Load(routerProfilesFile.c_str());
-  // zero out router contact
-<<<<<<< HEAD
-  //sockaddr *dest = (sockaddr *)&this->ip4addr;
+
   llarp::Addr publicAddr(this->addrInfo);
 
-=======
-  const sockaddr *dest = (sockaddr *)&this->ip4addr;
-  llarp::Addr publicAddr(*dest);
->>>>>>> fd41f7b3
   if(this->publicOverride)
   {
     llarp::LogDebug("public address:port ", publicAddr);
@@ -1250,7 +1244,8 @@
       {
         llarp::LogInfo("Setting public port ", val);
         int p = atoi(val);
-        // Not needed to flip upside-down - this is done in llarp::Addr(const AddressInfo&)
+        // Not needed to flip upside-down - this is done in llarp::Addr(const
+        // AddressInfo&)
         self->ip4addr.sin_port = p;
         self->addrInfo.port    = p;
         self->publicOverride   = true;
