--- conflicted
+++ resolved
@@ -923,12 +923,7 @@
   llarp::LogInfo("starting dht context as ", ourPubkey);
   llarp_dht_context_start(dht, ourPubkey);
   ScheduleTicker(1000);
-<<<<<<< HEAD
-=======
-  // delayed connect all
-  llarp_logic_call_later(logic, {delay, this, &ConnectAll});
   return true;
->>>>>>> 75f5d748
 }
 
 bool
