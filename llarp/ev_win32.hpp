--- conflicted
+++ resolved
@@ -47,13 +47,7 @@
         llarp::LogWarn("recv socket error ", s_errno);
         return -1;
       }
-<<<<<<< HEAD
-      /*if (sz > EV_READ_BUF_SZ)
-		return -1;*/
-
-=======
       // get the _real_ payload size from tick()
->>>>>>> cc3908f0
       udp->recvfrom(udp, addr, buf, sz);
       return 0;
     }
@@ -221,12 +215,8 @@
       {
         llarp::LogDebug("size: ", iolen, "\tev_id: ", ev_id,
                         "\tqdata: ", qdata);
-<<<<<<< HEAD
-        ev->read(readbuf, iolen);
-=======
         if(iolen <= sizeof(readbuf))
           ev->read(readbuf, iolen);
->>>>>>> cc3908f0
       }
       ++idx;
     }
@@ -266,12 +256,8 @@
       if(ev && !ev->fd.valueless_by_exception())
       {
         llarp::LogInfo("size: ", iolen, "\tev_id: ", ev_id, "\tqdata: ", qdata);
-<<<<<<< HEAD
-        ev->read(readbuf, sizeof(readbuf));
-=======
         if(iolen <= sizeof(readbuf))
           ev->read(readbuf, iolen);
->>>>>>> cc3908f0
       }
       ++idx;
     }
