#ifndef EV_WIN32_HPP
#define EV_WIN32_HPP
#include <llarp/buffer.h>
#include <llarp/net.h>
#include <windows.h>
#include <cstdio>
#include <llarp/net.hpp>
#include "ev.hpp"
#include "logger.hpp"

namespace llarp
{
  struct udp_listener : public ev_io
  {
    llarp_udp_io* udp;

    // we receive queued data in the OVERLAPPED data field,
    // much like the pipefds in the UNIX kqueue and loonix
    // epoll handles
    // 0 is the read port, 1 is the write port
    WSAOVERLAPPED portfds[2] = {0};
    size_t iosz;

    // the unique completion key that helps us to
    // identify the object instance for which we receive data
    // Here, we'll use the address of the udp_listener instance, converted to
    // its literal int/int64 representation.
    ULONG_PTR listener_id = 0;

    udp_listener(SOCKET fd, llarp_udp_io* u) : ev_io(fd), udp(u){};

    ~udp_listener()
    {
    }

    int
    getData(void* buf, size_t sz, size_t ret)
    {
      iosz = ret;
      return read(buf, sz);
    }

    virtual int
    read(void* buf, size_t sz)
    {
      sockaddr_in6 src;
      socklen_t slen      = sizeof(src);
      sockaddr* addr      = (sockaddr*)&src;
      unsigned long flags = 0;
      WSABUF wbuf         = {sz, static_cast< char* >(buf)};
      // WSARecvFrom
      int ret = ::WSARecvFrom(fd, &wbuf, 1, nullptr, &flags, addr, &slen,
                              &portfds[0], nullptr);
      // 997 is the error code for queued ops
      int s_errno = ::WSAGetLastError();
      if(ret && s_errno != 997)
      {
        llarp::LogWarn("recv socket error ", s_errno);
        return -1;
      }
      // get the _real_ payload size from tick()
      udp->recvfrom(udp, addr, buf, iosz);
      return 0;
    }

    virtual int
    sendto(const sockaddr* to, const void* data, size_t sz)
    {
      socklen_t slen;
      WSABUF wbuf = {sz, (char*)data};
      switch(to->sa_family)
      {
        case AF_INET:
          slen = sizeof(struct sockaddr_in);
          break;
        case AF_INET6:
          slen = sizeof(struct sockaddr_in6);
          break;
        default:
          return -1;
      }
      // WSASendTo
      ssize_t sent =
          ::WSASendTo(fd, &wbuf, 1, nullptr, 0, to, slen, &portfds[1], nullptr);
      int s_errno = ::WSAGetLastError();
      if(sent && s_errno != 997)
      {
        llarp::LogWarn("send socket error ", s_errno);
        return -1;
      }
      return 0;
    }
  };
};  // namespace llarp

struct llarp_win32_loop : public llarp_ev_loop
{
  HANDLE iocpfd;

  bool _running = false;

  llarp_win32_loop() : iocpfd(INVALID_HANDLE_VALUE)
  {
    WSADATA wsockd;
    int err;
    // So, what I was told last time was that we can defer
    // loading winsock2 up to this point, as we reach this ctor
    // early on during daemon startup.
    err = ::WSAStartup(MAKEWORD(2, 2), &wsockd);
    if(err)
      perror("Failed to start Windows Sockets");
  }

  ~llarp_win32_loop()
  {
    if(iocpfd != INVALID_HANDLE_VALUE)
      ::CloseHandle(iocpfd);

    ::WSACleanup();
  }

  bool
  init()
  {
    if(iocpfd == INVALID_HANDLE_VALUE)
      iocpfd = ::CreateIoCompletionPort(INVALID_HANDLE_VALUE, nullptr, 0, 0);

    if(iocpfd == INVALID_HANDLE_VALUE)
      return false;
    _running = true;
    return true;
  }

  // it works! -despair86, 3-Aug-18 @0420
  int
  tick(int ms)
  {
    // The only field we really care about is
    // the listener_id, as it contains the address
    // of the udp_listener instance.
    DWORD iolen = 0;
    // ULONG_PTR is guaranteed to be the same size
    // as an arch-specific pointer value
    ULONG_PTR ev_id      = 0;
    WSAOVERLAPPED* qdata = nullptr;
    int result           = 0;
    int idx              = 0;
    byte_t readbuf[2048];

    do
    {
      if(ev_id && qdata && iolen)
      {
        llarp::udp_listener* ev =
            reinterpret_cast< llarp::udp_listener* >(ev_id);
        if(ev && ev->fd)
        {
          ev->getData(readbuf, sizeof(readbuf), iolen);
        }
      }
      ++idx;
    } while(::GetQueuedCompletionStatus(iocpfd, &iolen, &ev_id, &qdata, ms));

    for(auto& l : udp_listeners)
    {
      if(l->tick)
        l->tick(l);
    }

    if(!idx)
      return -1;
    else
      result = idx;

    return result;
  }

  // ok apparently this isn't being used yet...
  int
  run()
  {
    // The only field we really care about is
    // the listener_id, as it contains the address
    // of the udp_listener instance.
    DWORD iolen = 0;
    // ULONG_PTR is guaranteed to be the same size
    // as an arch-specific pointer value
    ULONG_PTR ev_id      = 0;
    WSAOVERLAPPED* qdata = nullptr;
    int result           = 0;
    int idx              = 0;
    byte_t readbuf[2048];

    // unlike epoll and kqueue, we only need to run so long as the
    // system call returns TRUE
    do
    {
      if(ev_id && qdata && iolen)
      {
        llarp::udp_listener* ev =
            reinterpret_cast< llarp::udp_listener* >(ev_id);
        if(ev && ev->fd)
        {
<<<<<<< HEAD
          if(ev->getData(readbuf, sizeof(readbuf), iolen) == -1)
          {
            llarp::LogInfo("close ev");
            close_ev(ev);
          }
=======
          ev->getData(readbuf, sizeof(readbuf), iolen);
>>>>>>> d7c1c332
        }
      }
      ++idx;
    } while(::GetQueuedCompletionStatus(iocpfd, &iolen, &ev_id, &qdata, 10));

    for(auto& l : udp_listeners)
    {
      if(l->tick)
        l->tick(l);
    }

    if(!idx)
      return -1;
    else
      result = idx;

    return result;
  }

  SOCKET
  udp_bind(const sockaddr* addr)
  {
    socklen_t slen;
    switch(addr->sa_family)
    {
      case AF_INET:
        slen = sizeof(struct sockaddr_in);
        break;
      case AF_INET6:
        slen = sizeof(struct sockaddr_in6);
        break;
      default:
        return INVALID_SOCKET;
    }
    SOCKET fd = ::WSASocket(addr->sa_family, SOCK_DGRAM, 0, nullptr, 0,
                            WSA_FLAG_OVERLAPPED);
    if(fd == INVALID_SOCKET)
    {
      perror("WSASocket()");
      return INVALID_SOCKET;
    }

    if(addr->sa_family == AF_INET6)
    {
      // enable dual stack explicitly
      int dual = 1;
      if(setsockopt(fd, IPPROTO_IPV6, IPV6_V6ONLY, (const char*)&dual,
                    sizeof(dual))
         == -1)
      {
        // failed
        perror("setsockopt()");
        closesocket(fd);
        return INVALID_SOCKET;
      }
    }
    llarp::Addr a(*addr);
    llarp::LogDebug("bind to ", a);
    if(bind(fd, addr, slen) == -1)
    {
      perror("bind()");
      closesocket(fd);
      return INVALID_SOCKET;
    }
    llarp::LogInfo("socket fd is ", fd);
    return fd;
  }

  bool
  close_ev(llarp::ev_io* ev)
  {
    // On Windows, just close the socket to decrease the iocp refcount
    // and stop any pending I/O
    BOOL stopped = ::CancelIo(reinterpret_cast< HANDLE >(ev->fd));
    return closesocket(ev->fd) == 0 && stopped == TRUE;
  }

  bool
  udp_listen(llarp_udp_io* l, const sockaddr* src)
  {
    SOCKET fd = udp_bind(src);
    llarp::LogDebug("new socket fd is ", fd);
    if(fd == INVALID_SOCKET)
      return false;
    llarp::udp_listener* listener = new llarp::udp_listener(fd, l);
    listener->listener_id         = reinterpret_cast< ULONG_PTR >(listener);
    if(!::CreateIoCompletionPort(reinterpret_cast< HANDLE >(fd), iocpfd,
                                 listener->listener_id, 0))
    {
      delete listener;
      return false;
    }
    l->impl = listener;
    udp_listeners.push_back(l);
    return true;
  }

  bool
  udp_close(llarp_udp_io* l)
  {
    bool ret = false;
    llarp::udp_listener* listener =
        static_cast< llarp::udp_listener* >(l->impl);
    if(listener)
    {
      ret     = close_ev(listener);
      l->impl = nullptr;
      delete listener;
      udp_listeners.remove(l);
    }
    return ret;
  }

  bool
  running() const
  {
    return _running;
  }

  void
  stop()
  {
    _running = false;
  }
};

#endif<|MERGE_RESOLUTION|>--- conflicted
+++ resolved
@@ -201,15 +201,7 @@
             reinterpret_cast< llarp::udp_listener* >(ev_id);
         if(ev && ev->fd)
         {
-<<<<<<< HEAD
-          if(ev->getData(readbuf, sizeof(readbuf), iolen) == -1)
-          {
-            llarp::LogInfo("close ev");
-            close_ev(ev);
-          }
-=======
           ev->getData(readbuf, sizeof(readbuf), iolen);
->>>>>>> d7c1c332
         }
       }
       ++idx;
