
LLARP Traffic Routing Protocol (LTRP)

LRTP is a protocol that instructs how to route hidden service traffic on LLARP 
based networks.

The key words "MUST", "MUST NOT", "REQUIRED", "SHALL", "SHALL NOT",
"SHOULD", "SHOULD NOT", "RECOMMENDED", "MAY", and "OPTIONAL" in this
document are to be interpreted as described in RFC 2119 [RFC2119].

Overview:

LRTP is a message oriented data delivery and receival protocol for hidden 
service traffic. All structures are BitTorrent Encoded dictionaries sent 
over TCP.

<<<<<<< HEAD
all structures are bencoded when sent over the network but are provided in JSON
for ease of display in documentation.
=======
all structures are bencoded when sent over the networks.
In this document they are provided in JSON for ease of display.
>>>>>>> b1fa0135

message format:

<2 bytes length (N)>
<N bytes of data>


Nouns (data structures):

Path: information about a path that we have built

{
<<<<<<< HEAD
  H: [router_id, router_id, router_id, router_id],
=======
  H: [router_id_32_bytes, router_id_32_bytes, router_id_32_bytes, router_id_32_bytes],
>>>>>>> b1fa0135
  R: "<16 bytes local rxid>",
  T: "<16 bytes local txid>"
}

Introduction: a hidden service introduction

{
  E: expiration_ms_since_epoch_uint64,
  L: advertised_latency_ms_uint64,
  P: "<16 bytes pathid>",
  R: "<32 bytes RouterID>"
}

ServiceInfo: public key info for hidden service address

{
  A: "<32 bytes .loki address>",
  E: "<32 bytes public encryption key>",
  S: "<32 bytes public signing key>"
}

IntroSet: information about an introduction set from the network

{
  E: expires_at_timestamp_ms_since_epoch_uint64,
  I: [Intro0, Intro1, ... IntroN],
  S: ServiceInfo
}

Converstation: information about a loki network converstation

{
<<<<<<< HEAD
  A: "<32 bytes loki address>",
=======
  L: "<32 bytes loki address provided if a loki address>",
  S: "<32 bytes snode address provided if a snode address>",
>>>>>>> b1fa0135
  T: "<16 bytes convo tag>"
}

SessionInfo: information about our current session

{
  I: [inbound,convos,here],
  O: [outbound,covos,here],
  P: [Path0, Path1, .... PathN],
  S: Current IntroSet,
}

Verbs (methods):

session requset (C->S)

<<<<<<< HEAD
=======
the first message sent by the client

>>>>>>> b1fa0135
{
  A: "session",
  B: "<8 bytes random>",
  T: milliseconds_since_epoch_client_now_uint64,
  Y: 0,
  Z: "<32 bytes keyed hash>"
}

session accept (S->C)

sent in reply to a session message to indicate session accept and give
a session cookie to the client.

{
  A: "session-reply",
<<<<<<< HEAD
=======
  B: "<8 bytes random from session request>",
>>>>>>> b1fa0135
  C: "<16 bytes session cookie>",
  T: milliseconds_since_epoch_server_now_uint64,
  Y: 0,
  Z: "<32 bytes keyed hash>"
}

session reject (S->C)

sent in reply to a session message to indicate session rejection

{
  A: "session-reject",
<<<<<<< HEAD
  B: "<8 bytes random>",
=======
  B: "<8 bytes random from session request>",
>>>>>>> b1fa0135
  R: "<variable length utf-8 encoded bytes human readable reason here>",
  T: milliseconds_since_epoch_server_now_uint64,
  Y: 0,
  Z: "<32 bytes keyed hash>"
}

spawn a hidden service (C->S)

only one hidden service can be made per session

{
  A: "spawn",
  C: "<16 bytes session cookie>",
<<<<<<< HEAD
  N: "Human Readable Name Of Hidden Service",
  Y: sequence_num_uint64,
=======
  O: config_options_dict,
  Y: 1,
>>>>>>> b1fa0135
  Z: "<32 bytes keyed hash>"
}

inform that we have spawned a new hidden service endpoint (S->C)

{
  A: "spawn-reply",
  C: "<16 bytes session cookie>",
<<<<<<< HEAD
  N: "Human Readable Name Of Hidden Service",
  S: ServiceInfo,
=======
  S: ServiceInfo,
  Y: 1,
>>>>>>> b1fa0135
  Z: "<32 bytes keyed hash>"
}

inform that we have not spaned a new hidden service endpint (S->C)

after sending this message the server closes the connection

{
<<<<<<< HEAD
  A: "lookup"
  C: "<16 bytes session cookie>",
  N: "base32encoded.loki",
  Y: sequence_num_uint64,
=======
  A: "spawn-reject",
  C: "<16 bytes session cookie>",
  E: "<error message goes here>",
  Y: 1,
>>>>>>> b1fa0135
  Z: "<32 bytes keyed hash>"
}

create a new convseration on a loki/snode address (C->S)

{
<<<<<<< HEAD
  A: "lookup-reply",
  C: "<16 bytes session cookie>",
  I: IntroSet,
=======
  A: "start-convo",
  B: "<8 bytes random>",
  C: "<16 bytes session cookie>",
  R: "human readable remote address .snode/.loki",
>>>>>>> b1fa0135
  Y: sequence_num_uint64,
  Z: "<32 bytes keyed hash>"
}

<<<<<<< HEAD



craete a new convseration on a loki address (bidi)

{
  A: "make-convo",
  C: "<16 bytes session cookie>",
  R: "human readable address .snode/.loki",
  T: "<16 bytes convo tag>",
=======
sent in reply to a make-convo message to indicate rejection (S->C)

{
  A: "start-convo-reject",
  B: "<8 bytes random from start-convo message>",
  C: "<16 bytes session cookie>",
  S: status_bitmask_uint,
>>>>>>> b1fa0135
  Y: sequence_num_uint64,
  Z: "<32 bytes keyed hash>"
}

<<<<<<< HEAD
infrom the status of a converstation on a loki address (S->C)

sent every 500 ms until fully established for outbound convos and immediately
when a new inbound conversation is made.

S bit 0 (LSB): we found the introset/endpoint for (set by outbound)
S bit 1: we found the router to align on (set by outbound)
S bit 2: we have a path right now (set by outbound)
S bit 3: we have made the converstation (set by both)
S bit 4: we are an inbound converstation (set by inbound)

{
  A: "convo",
  C: "<16 bytes session cookie>",
  R: "human readable address .snode/.loki",
  S: bitmask_status_uint64,
=======
sent in reply to a make-convo message to indicate that we have accepted this
new conversation and gives the convo tag it uses.

{
  A: "start-convo-accept",
  B: "<8 bytes random from start-convo message>",
  C: "<16 bytes session cookie>",
>>>>>>> b1fa0135
  Y: sequence_num_uint64,
  Z: "<32 bytes keyed hash>
}

infrom the status of a converstation on a loki address (S->C)

for an outbund conversation it is sent every time the status bitmask changes.
for inbound convos it is sent immediately when a new inbound conversation is made.

S bit 0 (LSB): we found the introset/endpoint for (set by outbound)
S bit 1: we found the router to align on (set by outbound)
S bit 2: we have a path right now (set by outbound)
S bit 3: we have made the converstation (set by both)
S bit 4: we are an inbound converstation (set by inbound)

{
<<<<<<< HEAD
  A: "data",
  C: "<16 bytes session cookie>",
  T: "<16 bytes convotag>",
  P: protocol_number_uint,
  X: "<N bytes payload>",
=======
  A: "convo-status",
  C: "<16 bytes session cookie>",
  R: "human readable address .snode/.loki",
  S: bitmask_status_uint64,
  T: "<16 bytes convotag>",
>>>>>>> b1fa0135
  Y: sequence_num_uint64,
  Z: "<32 bytes keyed hash>"
}

send or recieve authenticated data to or from the network (bidi)

<<<<<<< HEAD
session information update (S->C)

sent every 5000 millisecond to the client
=======
protocol numbers are

1 for ipv4
2 for ipv6

{
  A: "data",
  C: "<16 bytes session cookie>",
  T: "<16 bytes convotag>",
  W: protocol_number_uint,
  X: "<N bytes payload>",
  Y: sequence_num_uint64,
  Z: "<32 bytes keyed hash>"
}

get session information (C->S)
>>>>>>> b1fa0135

{
  A: "info",
  C: "<16 bytes session cookie>",
<<<<<<< HEAD
=======
  Y: sequence_num_uint64,
  Z: "<32 bytes keyed hash>"
}


session information update (S->C)

sent in reply to a get session information message

{
  A: "info-reply",
  C: "<16 bytes session cookie>",
>>>>>>> b1fa0135
  I: hiddenserviceinfo,
  Y: sequence_num_uint64,
  Z: "<32 bytes keyed hash>"
}

Protocol Flow:

all messages have an A, C, Y and Z value

A is the function name being called

C is the session cookie indicating the current session

<<<<<<< HEAD
Y is the 64 bit message sequence number

Z is the keyed hash computed by MDS(BE(msg), K) where K is HS(api_password)
with the msg.Z being set to zeros.
=======
Y is the 64 bit message sequence number as an integer

Z is the keyed hash computed by MDS(BE(msg), K) where K is HS(api_password)
with the msg.Z being set to 32 bytes of \x00
>>>>>>> b1fa0135

both client and server MUST know a variable length string api_password used to
authenticate access to the api subsystem.

the Y value is incremented by 1 for each direction every time the sender sends 
a message in that direction.<|MERGE_RESOLUTION|>--- conflicted
+++ resolved
@@ -14,13 +14,8 @@
 service traffic. All structures are BitTorrent Encoded dictionaries sent 
 over TCP.
 
-<<<<<<< HEAD
-all structures are bencoded when sent over the network but are provided in JSON
-for ease of display in documentation.
-=======
 all structures are bencoded when sent over the networks.
 In this document they are provided in JSON for ease of display.
->>>>>>> b1fa0135
 
 message format:
 
@@ -33,11 +28,7 @@
 Path: information about a path that we have built
 
 {
-<<<<<<< HEAD
-  H: [router_id, router_id, router_id, router_id],
-=======
   H: [router_id_32_bytes, router_id_32_bytes, router_id_32_bytes, router_id_32_bytes],
->>>>>>> b1fa0135
   R: "<16 bytes local rxid>",
   T: "<16 bytes local txid>"
 }
@@ -70,12 +61,8 @@
 Converstation: information about a loki network converstation
 
 {
-<<<<<<< HEAD
-  A: "<32 bytes loki address>",
-=======
   L: "<32 bytes loki address provided if a loki address>",
   S: "<32 bytes snode address provided if a snode address>",
->>>>>>> b1fa0135
   T: "<16 bytes convo tag>"
 }
 
@@ -92,11 +79,8 @@
 
 session requset (C->S)
 
-<<<<<<< HEAD
-=======
 the first message sent by the client
 
->>>>>>> b1fa0135
 {
   A: "session",
   B: "<8 bytes random>",
@@ -112,10 +96,7 @@
 
 {
   A: "session-reply",
-<<<<<<< HEAD
-=======
   B: "<8 bytes random from session request>",
->>>>>>> b1fa0135
   C: "<16 bytes session cookie>",
   T: milliseconds_since_epoch_server_now_uint64,
   Y: 0,
@@ -128,11 +109,7 @@
 
 {
   A: "session-reject",
-<<<<<<< HEAD
-  B: "<8 bytes random>",
-=======
   B: "<8 bytes random from session request>",
->>>>>>> b1fa0135
   R: "<variable length utf-8 encoded bytes human readable reason here>",
   T: milliseconds_since_epoch_server_now_uint64,
   Y: 0,
@@ -146,13 +123,8 @@
 {
   A: "spawn",
   C: "<16 bytes session cookie>",
-<<<<<<< HEAD
-  N: "Human Readable Name Of Hidden Service",
-  Y: sequence_num_uint64,
-=======
   O: config_options_dict,
   Y: 1,
->>>>>>> b1fa0135
   Z: "<32 bytes keyed hash>"
 }
 
@@ -161,13 +133,8 @@
 {
   A: "spawn-reply",
   C: "<16 bytes session cookie>",
-<<<<<<< HEAD
-  N: "Human Readable Name Of Hidden Service",
-  S: ServiceInfo,
-=======
   S: ServiceInfo,
   Y: 1,
->>>>>>> b1fa0135
   Z: "<32 bytes keyed hash>"
 }
 
@@ -176,49 +143,24 @@
 after sending this message the server closes the connection
 
 {
-<<<<<<< HEAD
-  A: "lookup"
-  C: "<16 bytes session cookie>",
-  N: "base32encoded.loki",
-  Y: sequence_num_uint64,
-=======
   A: "spawn-reject",
   C: "<16 bytes session cookie>",
   E: "<error message goes here>",
   Y: 1,
->>>>>>> b1fa0135
   Z: "<32 bytes keyed hash>"
 }
 
 create a new convseration on a loki/snode address (C->S)
 
 {
-<<<<<<< HEAD
-  A: "lookup-reply",
-  C: "<16 bytes session cookie>",
-  I: IntroSet,
-=======
   A: "start-convo",
   B: "<8 bytes random>",
   C: "<16 bytes session cookie>",
   R: "human readable remote address .snode/.loki",
->>>>>>> b1fa0135
-  Y: sequence_num_uint64,
-  Z: "<32 bytes keyed hash>"
-}
-
-<<<<<<< HEAD
-
-
-
-craete a new convseration on a loki address (bidi)
-
-{
-  A: "make-convo",
-  C: "<16 bytes session cookie>",
-  R: "human readable address .snode/.loki",
-  T: "<16 bytes convo tag>",
-=======
+  Y: sequence_num_uint64,
+  Z: "<32 bytes keyed hash>"
+}
+
 sent in reply to a make-convo message to indicate rejection (S->C)
 
 {
@@ -226,16 +168,25 @@
   B: "<8 bytes random from start-convo message>",
   C: "<16 bytes session cookie>",
   S: status_bitmask_uint,
->>>>>>> b1fa0135
-  Y: sequence_num_uint64,
-  Z: "<32 bytes keyed hash>"
-}
-
-<<<<<<< HEAD
+  Y: sequence_num_uint64,
+  Z: "<32 bytes keyed hash>"
+}
+
+sent in reply to a make-convo message to indicate that we have accepted this
+new conversation and gives the convo tag it uses.
+
+{
+  A: "start-convo-accept",
+  B: "<8 bytes random from start-convo message>",
+  C: "<16 bytes session cookie>",
+  Y: sequence_num_uint64,
+  Z: "<32 bytes keyed hash>
+}
+
 infrom the status of a converstation on a loki address (S->C)
 
-sent every 500 ms until fully established for outbound convos and immediately
-when a new inbound conversation is made.
+for an outbund conversation it is sent every time the status bitmask changes.
+for inbound convos it is sent immediately when a new inbound conversation is made.
 
 S bit 0 (LSB): we found the introset/endpoint for (set by outbound)
 S bit 1: we found the router to align on (set by outbound)
@@ -244,59 +195,17 @@
 S bit 4: we are an inbound converstation (set by inbound)
 
 {
-  A: "convo",
-  C: "<16 bytes session cookie>",
-  R: "human readable address .snode/.loki",
-  S: bitmask_status_uint64,
-=======
-sent in reply to a make-convo message to indicate that we have accepted this
-new conversation and gives the convo tag it uses.
-
-{
-  A: "start-convo-accept",
-  B: "<8 bytes random from start-convo message>",
-  C: "<16 bytes session cookie>",
->>>>>>> b1fa0135
-  Y: sequence_num_uint64,
-  Z: "<32 bytes keyed hash>
-}
-
-infrom the status of a converstation on a loki address (S->C)
-
-for an outbund conversation it is sent every time the status bitmask changes.
-for inbound convos it is sent immediately when a new inbound conversation is made.
-
-S bit 0 (LSB): we found the introset/endpoint for (set by outbound)
-S bit 1: we found the router to align on (set by outbound)
-S bit 2: we have a path right now (set by outbound)
-S bit 3: we have made the converstation (set by both)
-S bit 4: we are an inbound converstation (set by inbound)
-
-{
-<<<<<<< HEAD
-  A: "data",
-  C: "<16 bytes session cookie>",
-  T: "<16 bytes convotag>",
-  P: protocol_number_uint,
-  X: "<N bytes payload>",
-=======
   A: "convo-status",
   C: "<16 bytes session cookie>",
   R: "human readable address .snode/.loki",
   S: bitmask_status_uint64,
   T: "<16 bytes convotag>",
->>>>>>> b1fa0135
   Y: sequence_num_uint64,
   Z: "<32 bytes keyed hash>"
 }
 
 send or recieve authenticated data to or from the network (bidi)
 
-<<<<<<< HEAD
-session information update (S->C)
-
-sent every 5000 millisecond to the client
-=======
 protocol numbers are
 
 1 for ipv4
@@ -313,13 +222,10 @@
 }
 
 get session information (C->S)
->>>>>>> b1fa0135
 
 {
   A: "info",
   C: "<16 bytes session cookie>",
-<<<<<<< HEAD
-=======
   Y: sequence_num_uint64,
   Z: "<32 bytes keyed hash>"
 }
@@ -332,7 +238,6 @@
 {
   A: "info-reply",
   C: "<16 bytes session cookie>",
->>>>>>> b1fa0135
   I: hiddenserviceinfo,
   Y: sequence_num_uint64,
   Z: "<32 bytes keyed hash>"
@@ -346,17 +251,10 @@
 
 C is the session cookie indicating the current session
 
-<<<<<<< HEAD
-Y is the 64 bit message sequence number
-
-Z is the keyed hash computed by MDS(BE(msg), K) where K is HS(api_password)
-with the msg.Z being set to zeros.
-=======
 Y is the 64 bit message sequence number as an integer
 
 Z is the keyed hash computed by MDS(BE(msg), K) where K is HS(api_password)
 with the msg.Z being set to 32 bytes of \x00
->>>>>>> b1fa0135
 
 both client and server MUST know a variable length string api_password used to
 authenticate access to the api subsystem.
